--- conflicted
+++ resolved
@@ -365,10 +365,7 @@
         "err_code": "LGL_400",
         "message": "Incomplete record, Failed to create document manifest",
     }
-<<<<<<< HEAD
-=======
-
->>>>>>> d545b9bf
+
     MockError = {
         "message": "Client error",
         "err_code": "AB_XXXX",

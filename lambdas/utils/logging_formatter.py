import json
import logging

from utils.request_context import request_context


class LoggingFormatter(logging.Formatter):
    def format(self, record: logging.LogRecord) -> str:
<<<<<<< HEAD
        auth = "No Auth"
        if request_context.authorization is not None:
            auth = request_context.authorization

        s = super().format(record)
        d = {"correlation_id": request_context.request_id, "auth": auth, "Message": s}

        if record.__dict__.get("custom_args", {}) is not None:
            d.update(record.__dict__.get("custom_args", {}))
=======
        auth = getattr(request_context, "authorization", "No Auth")
        request_id = getattr(request_context, "request_id", "No Request")
        patient_nhs_no = getattr(request_context, "patient_nhs_no", "No NHS number")
        app_interaction = getattr(request_context, "app_interaction", "Missing app interaction")

        log_content = {
            "Message": record.getMessage(),
            "App Interaction": app_interaction,
            "Correlation Id": request_id,
            "Authorisation": auth,
            "Patient NHS number": patient_nhs_no,
        }

        if record.__dict__.get("custom_args", {}) is not None:
            log_content.update(record.__dict__.get("custom_args", {}))
>>>>>>> ff7b05a8

        return json.dumps(log_content)<|MERGE_RESOLUTION|>--- conflicted
+++ resolved
@@ -6,17 +6,6 @@
 
 class LoggingFormatter(logging.Formatter):
     def format(self, record: logging.LogRecord) -> str:
-<<<<<<< HEAD
-        auth = "No Auth"
-        if request_context.authorization is not None:
-            auth = request_context.authorization
-
-        s = super().format(record)
-        d = {"correlation_id": request_context.request_id, "auth": auth, "Message": s}
-
-        if record.__dict__.get("custom_args", {}) is not None:
-            d.update(record.__dict__.get("custom_args", {}))
-=======
         auth = getattr(request_context, "authorization", "No Auth")
         request_id = getattr(request_context, "request_id", "No Request")
         patient_nhs_no = getattr(request_context, "patient_nhs_no", "No NHS number")
@@ -32,6 +21,5 @@
 
         if record.__dict__.get("custom_args", {}) is not None:
             log_content.update(record.__dict__.get("custom_args", {}))
->>>>>>> ff7b05a8
 
         return json.dumps(log_content)
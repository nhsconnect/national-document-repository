--- conflicted
+++ resolved
@@ -10,13 +10,10 @@
     pass
 
 
-<<<<<<< HEAD
-=======
 class NrlApiException(Exception):
     pass
 
 
->>>>>>> fe053530
 class PdsErrorException(Exception):
     pass
 

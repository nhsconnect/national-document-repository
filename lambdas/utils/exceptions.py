class PatientNotFoundException(Exception):
    pass


class InvalidResourceIdException(Exception):
    pass


class PdsErrorException(Exception):
    pass


class PdsTooManyRequestsException(Exception):
    pass


class AuthorisationException(Exception):
    pass


class TooManyOrgsException(Exception):
    pass


class OrganisationNotFoundException(Exception):
    pass


class OdsErrorException(Exception):
    pass


class DynamoServiceException(Exception):
    pass


class MissingEnvVarException(Exception):
    pass


class InvalidParamException(Exception):
    pass


class FileProcessingException(Exception):
    pass


class LGFileTypeException(ValueError):
    """One or more of the files do not match the required file type."""

    pass


class InvalidMessageException(Exception):
    pass


class InvalidDocumentReferenceException(Exception):
    pass


class PatientRecordAlreadyExistException(Exception):
    pass


class UserNotAuthorisedException(Exception):
    pass


class VirusScanNoResultException(Exception):
    pass


class DocumentInfectedException(Exception):
    pass


class VirusScanFailedException(Exception):
    pass


class S3FileNotFoundException(Exception):
    pass


class TagNotFoundException(Exception):
    pass


class LogoutFailureException(Exception):
    pass


<<<<<<< HEAD
class BulkUploadException(Exception):
    pass


class LoginRedirectException(LambdaException):
    pass


class DocumentManifestServiceException(LambdaException):
    pass


=======
>>>>>>> 2cbb9d6f
class OidcApiException(Exception):
    pass<|MERGE_RESOLUTION|>--- conflicted
+++ resolved
@@ -92,20 +92,9 @@
     pass
 
 
-<<<<<<< HEAD
 class BulkUploadException(Exception):
     pass
 
 
-class LoginRedirectException(LambdaException):
-    pass
-
-
-class DocumentManifestServiceException(LambdaException):
-    pass
-
-
-=======
->>>>>>> 2cbb9d6f
 class OidcApiException(Exception):
     pass
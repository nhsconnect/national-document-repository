--- conflicted
+++ resolved
@@ -88,24 +88,27 @@
     pass
 
 
+class LambdaException(Exception):
+    def __init__(self, status_code, message):
+        self.status_code = status_code
+        self.message = message
+
+
+class CreateDocumentRefException(LambdaException):
+    pass
+
+
+class SearchPatientException(LambdaException):
+    pass
+
+
+class InvalidDocTypeException(LambdaException):
+    pass
+
+
 class LogoutFailureException(Exception):
     pass
 
 
-<<<<<<< HEAD
-class LoginRedirectException(LambdaException):
-    pass
-
-
-class DocumentManifestServiceException(LambdaException):
-    pass
-
-
-class LGStitchServiceException(LambdaException):
-    pass
-
-
-=======
->>>>>>> 863fd482
 class OidcApiException(Exception):
     pass
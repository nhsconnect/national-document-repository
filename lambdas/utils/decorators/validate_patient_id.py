--- conflicted
+++ resolved
@@ -10,16 +10,11 @@
 
 
 def extract_nhs_number_from_event(event) -> str:
-<<<<<<< HEAD
-    # Reusable method to get nhs number from an event.
-    return event["queryStringParameters"]["patientId"]
-=======
     # Reusable method to get nhs number from the event.
     querystring = event.get("queryStringParameters")
     if querystring is None:
         raise KeyError
     return querystring["patientId"]
->>>>>>> 736e1d96
 
 
 def validate_patient_id(lambda_func: Callable):

class ApiGatewayResponse:
    def __init__(self, status_code, body, methods) -> None:
        self.status_code = status_code
        self.body = body
        self.methods = methods

<<<<<<< HEAD
    def create_api_gateway_response(self, headers=None):
        if headers is None:
            headers = {}
=======
    def create_api_gateway_response(self) -> object:
>>>>>>> b01e8379
        return {
            "isBase64Encoded": False,
            "statusCode": self.status_code,
            "headers": {
                "Content-Type": "application/fhir+json",
                "Access-Control-Allow-Origin": "*",
                "Access-Control-Allow-Methods": self.methods,
                **headers,
            },
            "body": self.body,
        }

    def __eq__(self, other):
        return (
            self.body == other.body
            and self.status_code == other.status_code
            and self.methods == other.methods
        )<|MERGE_RESOLUTION|>--- conflicted
+++ resolved
@@ -4,13 +4,9 @@
         self.body = body
         self.methods = methods
 
-<<<<<<< HEAD
-    def create_api_gateway_response(self, headers=None):
+    def create_api_gateway_response(self, headers=None) -> object:
         if headers is None:
             headers = {}
-=======
-    def create_api_gateway_response(self) -> object:
->>>>>>> b01e8379
         return {
             "isBase64Encoded": False,
             "statusCode": self.status_code,

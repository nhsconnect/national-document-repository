--- conflicted
+++ resolved
@@ -52,7 +52,15 @@
     """,
 )
 
-<<<<<<< HEAD
+CountUsersAccessedDeceasedPatient = CloudwatchLogsQueryParams(
+    lambda_name="AccessAuditLambda",
+    query_string="""
+        fields @timestamp, Message, Authorisation.nhs_user_id AS user_id, 
+        Authorisation.selected_organisation.org_ods_code AS ods_code
+        | filter Message = 'Successful processed access request to view deceased patient' 
+        | stats count_distinct(user_id) AS daily_count_users_accessing_deceased BY ods_code
+    """,
+)
 OdsReportsRequested = CloudwatchLogsQueryParams(
     lambda_name="GetReportByODS",
     query_string="""
@@ -68,15 +76,6 @@
     fields @timestamp, Message, Authorisation.selected_organisation.org_ods_code AS ods_code
     | filter Message = 'A report has been successfully created.'
     | stats count() AS daily_count_ods_report_created BY ods_code
-=======
-CountUsersAccessedDeceasedPatient = CloudwatchLogsQueryParams(
-    lambda_name="AccessAuditLambda",
-    query_string="""
-        fields @timestamp, Message, Authorisation.nhs_user_id AS user_id, 
-        Authorisation.selected_organisation.org_ods_code AS ods_code
-        | filter Message = 'Successful processed access request to view deceased patient' 
-        | stats count_distinct(user_id) AS daily_count_users_accessing_deceased BY ods_code
->>>>>>> 14bf5109
     """,
 )
 

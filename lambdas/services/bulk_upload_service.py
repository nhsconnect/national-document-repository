--- conflicted
+++ resolved
@@ -3,47 +3,32 @@
 
 import pydantic
 from botocore.exceptions import ClientError
-
 from enums.virus_scan_result import VirusScanResult
 from models.nhs_document_reference import NHSDocumentReference
-from models.staging_metadata import StagingMetadata, MetadataFile
-from repositories.bulk_upload.bulk_upload_dynamo_repository import BulkUploadDynamoRepository
+from models.staging_metadata import MetadataFile, StagingMetadata
+from repositories.bulk_upload.bulk_upload_dynamo_repository import (
+    BulkUploadDynamoRepository,
+)
 from repositories.bulk_upload.bulk_upload_s3_repository import BulkUploadS3Repository
 from repositories.bulk_upload.bulk_upload_sqs_repository import BulkUploadSqsRepository
 from utils import lloyd_george_validator
 from utils.audit_logging_setup import LoggingService
-<<<<<<< HEAD
-from utils.exceptions import (DocumentInfectedException,
-                              InvalidMessageException,
-                              PatientRecordAlreadyExistException,
-                              PdsTooManyRequestsException,
-                              S3FileNotFoundException,
-                              VirusScanFailedException,
-                              VirusScanNoResultException)
-from utils.lloyd_george_validator import LGInvalidFilesException
-from utils.request_context import request_context
-from utils.unicode_utils import (contains_accent_char, convert_to_nfc_form,
-                                 convert_to_nfd_form)
-=======
 from utils.exceptions import (
     DocumentInfectedException,
     InvalidMessageException,
     PatientRecordAlreadyExistException,
     PdsTooManyRequestsException,
     S3FileNotFoundException,
-    TagNotFoundException,
     VirusScanFailedException,
     VirusScanNoResultException,
 )
-from utils.lloyd_george_validator import LGInvalidFilesException, validate_lg_file_names
+from utils.lloyd_george_validator import LGInvalidFilesException
 from utils.request_context import request_context
 from utils.unicode_utils import (
     contains_accent_char,
     convert_to_nfc_form,
     convert_to_nfd_form,
 )
-from utils.utilities import create_reference_id
->>>>>>> efbc8be2
 
 logger = LoggingService(__name__)
 
@@ -70,23 +55,24 @@
                     "All remaining messages in this batch will be returned to sqs queue to retry later."
                 )
 
-                all_unprocessed_message = records[index - 1:]
+                all_unprocessed_message = records[index - 1 :]
                 for unprocessed_message in all_unprocessed_message:
-                    self.sqs_repository.put_sqs_message_back_to_queue(unprocessed_message)
+                    self.sqs_repository.put_sqs_message_back_to_queue(
+                        unprocessed_message
+                    )
                 return
             except (
-                    ClientError,
-                    InvalidMessageException,
-                    LGInvalidFilesException,
-                    KeyError,
-                    TypeError,
-                    AttributeError,
+                ClientError,
+                InvalidMessageException,
+                LGInvalidFilesException,
+                KeyError,
+                TypeError,
+                AttributeError,
             ) as error:
                 logger.info(f"Fail to process current message due to error: {error}")
                 logger.info("Continue on next message")
 
     def handle_sqs_message(self, message: dict):
-
         logger.info("Validating SQS event")
         try:
             staging_metadata_json = message["body"]
@@ -115,21 +101,29 @@
             logger.info("Will stop processing Lloyd George record for this patient.")
 
             failure_reason = str(error)
-            self.dynamo_repository.report_upload_failure(staging_metadata, failure_reason)
-            return
-
-        logger.info("NHS Number and filename validation complete. Checking virus scan has marked files as Clean")
+            self.dynamo_repository.report_upload_failure(
+                staging_metadata, failure_reason
+            )
+            return
+
+        logger.info(
+            "NHS Number and filename validation complete. Checking virus scan has marked files as Clean"
+        )
 
         try:
             self.resolve_source_file_path(staging_metadata)
-            self.s3_repository.check_virus_result(staging_metadata, self.file_path_cache)
+            self.s3_repository.check_virus_result(
+                staging_metadata, self.file_path_cache
+            )
         except VirusScanNoResultException as e:
             logger.info(e)
             logger.info(
                 f"Waiting on virus scan results for: {staging_metadata.nhs_number}, adding message back to queue"
             )
             if staging_metadata.retries > 14:
-                err = "File was not scanned for viruses before maximum retries attempted"
+                err = (
+                    "File was not scanned for viruses before maximum retries attempted"
+                )
                 self.dynamo_repository.report_upload_failure(staging_metadata, err)
             else:
                 self.sqs_repository.put_staging_metadata_back_to_queue(staging_metadata)
@@ -158,14 +152,14 @@
             )
             return
 
-        logger.info(
-            "Virus result validation complete. Initialising transaction"
-        )
+        logger.info("Virus result validation complete. Initialising transaction")
 
         self.s3_repository.init_transaction()
         self.dynamo_repository.init_transaction()
 
-        logger.info("Transaction initialised. Transfering files to main S3 bucket and creating metadata")
+        logger.info(
+            "Transaction initialised. Transfering files to main S3 bucket and creating metadata"
+        )
 
         try:
             self.create_lg_records_and_copy_files(staging_metadata)
@@ -187,7 +181,9 @@
             )
             return
 
-        logger.info("File transfer complete. Removing uploaded files from staging bucket")
+        logger.info(
+            "File transfer complete. Removing uploaded files from staging bucket"
+        )
         self.s3_repository.remove_ingested_file_from_source_bucket()
 
         logger.info(
@@ -222,7 +218,9 @@
 
             if self.s3_repository.file_exists_on_staging_bucket(file_path_in_nfc_form):
                 resolved_file_paths[file_path_in_metadata] = file_path_in_nfc_form
-            elif self.s3_repository.file_exists_on_staging_bucket(file_path_in_nfd_form):
+            elif self.s3_repository.file_exists_on_staging_bucket(
+                file_path_in_nfd_form
+            ):
                 resolved_file_paths[file_path_in_metadata] = file_path_in_nfd_form
             else:
                 logger.info(
@@ -264,7 +262,7 @@
 
     @staticmethod
     def convert_to_document_reference(
-            file_metadata: MetadataFile, nhs_number: str, s3_bucket_name: str
+        file_metadata: MetadataFile, nhs_number: str, s3_bucket_name: str
     ) -> NHSDocumentReference:
         file_name = os.path.basename(file_metadata.file_path)
 

--- conflicted
+++ resolved
@@ -3,6 +3,7 @@
 
 import pydantic
 from botocore.exceptions import ClientError
+
 from enums.metadata_field_names import DocumentReferenceMetadataFields
 from enums.virus_scan_result import SCAN_RESULT_TAG_KEY, VirusScanResult
 from models.bulk_upload_status import FailedUpload, SuccessfulUpload
@@ -12,20 +13,6 @@
 from services.s3_service import S3Service
 from services.sqs_service import SQSService
 from utils.audit_logging_setup import LoggingService
-<<<<<<< HEAD
-
-from utils.unicode_utils import (contains_accent_char, convert_to_nfc_form,
-                                 convert_to_nfd_form)
-from utils.exceptions import (
-    DocumentInfectedException,
-    InvalidMessageException,
-    S3FileNotFoundException,
-    TagNotFoundException,
-    VirusScanFailedException,
-    VirusScanNoResultException,
-)
-from utils.lloyd_george_validator import LGInvalidFilesException, validate_lg_file_names
-=======
 from utils.exceptions import (DocumentInfectedException,
                               InvalidMessageException,
                               PdsTooManyRequestsException,
@@ -35,7 +22,8 @@
 from utils.lloyd_george_validator import (LGInvalidFilesException,
                                           validate_lg_file_names)
 from utils.request_context import request_context
->>>>>>> 11fe2f5f
+from utils.unicode_utils import (contains_accent_char, convert_to_nfc_form,
+                                 convert_to_nfd_form)
 from utils.utilities import create_reference_id
 
 logger = LoggingService(__name__)
@@ -237,7 +225,6 @@
             queue_url=self.metadata_queue_url,
             message_body=sqs_message["body"],
             nhs_number=nhs_number,
-            delay_seconds=60 * 5,
         )
 
     def init_transaction(self):

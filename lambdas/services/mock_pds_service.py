import json

from requests import Response
from services.patient_search_service import PatientSearch
from utils.exceptions import PdsErrorException


class MockPdsApiService(PatientSearch):
    def __init__(self, *args, **kwargs):
        pass

    def pds_request(self, nhs_number: str, *args, **kwargs) -> Response:
        mock_pds_results: list[dict] = []

        try:
<<<<<<< HEAD
            with open(
                "services/mock_data/pds_patient_gp_clinical_ods_practise.json"
            ) as f:
=======
            with open("services/mock_data/pds_patient_9000000001_X4S4L_pcse.json") as f:
>>>>>>> d75b9bdd
                mock_pds_results.append(json.load(f))
            with open("services/mock_data/pds_patient_9000000002_H81109_gp.json") as f:
                mock_pds_results.append(json.load(f))
            with open("services/mock_data/pds_patient_9000000003_H85686_gp.json") as f:
                mock_pds_results.append(json.load(f))
            with open("services/mock_data/pds_patient_9000000025_restricted.json") as f:
                mock_pds_results.append(json.load(f))

        except FileNotFoundError:
            raise PdsErrorException("Error when requesting patient from PDS")

        pds_patient: dict = {}

        for result in mock_pds_results:
            for k, v in result.items():
                if v == nhs_number:
                    pds_patient = result.copy()

        response = Response()

        if bool(pds_patient):
            response.status_code = 200
            response._content = json.dumps(pds_patient).encode("utf-8")
        else:
            response.status_code = 404

        return response<|MERGE_RESOLUTION|>--- conflicted
+++ resolved
@@ -13,19 +13,12 @@
         mock_pds_results: list[dict] = []
 
         try:
-<<<<<<< HEAD
-            with open(
-                "services/mock_data/pds_patient_gp_clinical_ods_practise.json"
-            ) as f:
-=======
             with open("services/mock_data/pds_patient_9000000001_X4S4L_pcse.json") as f:
->>>>>>> d75b9bdd
                 mock_pds_results.append(json.load(f))
             with open("services/mock_data/pds_patient_9000000002_H81109_gp.json") as f:
                 mock_pds_results.append(json.load(f))
-            with open("services/mock_data/pds_patient_9000000003_H85686_gp.json") as f:
-                mock_pds_results.append(json.load(f))
-            with open("services/mock_data/pds_patient_9000000025_restricted.json") as f:
+
+            with open("services/mock_data/pds_patient_restricted.json") as f:
                 mock_pds_results.append(json.load(f))
 
         except FileNotFoundError:

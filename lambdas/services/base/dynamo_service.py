import time
from typing import Optional

import boto3
from boto3.dynamodb.conditions import Attr, ConditionBase, Key
from botocore.exceptions import ClientError

from utils.audit_logging_setup import LoggingService
from utils.dynamo_utils import (
    create_expression_attribute_values,
    create_expressions,
    create_update_expression,
)
from utils.exceptions import DynamoServiceException

logger = LoggingService(__name__)


class DynamoDBService:
    _instance = None

    def __new__(cls):
        if cls._instance is None:
            cls._instance = super().__new__(cls)
            cls._instance.initialised = False
        return cls._instance

    def __init__(self):
        if not self.initialised:
            self.dynamodb = boto3.resource("dynamodb", region_name="eu-west-2")
            self.initialised = True

    def get_table(self, table_name):
        try:
            return self.dynamodb.Table(table_name)
        except ClientError as e:
            logger.error(str(e), {"Result": "Unable to connect to DB"})
            raise e

    def query_table(
        self,
        table_name,
        search_key,
        search_condition: str,
        index_name: str = None,
        requested_fields: list[str] = None,
        query_filter: Attr | ConditionBase = None,
    ):
        try:
            table = self.get_table(table_name)

            query_params = {
                "KeyConditionExpression": Key(search_key).eq(search_condition),
            }

            if index_name:
                query_params["IndexName"] = index_name

            if requested_fields:
                projection_expression = ",".join(requested_fields)
                query_params["ProjectionExpression"] = projection_expression

            if query_filter:
                query_params["FilterExpression"] = query_filter
            items = []
            while True:
                results = table.query(**query_params)

                if results is None or "Items" not in results:
                    logger.error(f"Unusable results in DynamoDB: {results!r}")
                    raise DynamoServiceException("Unrecognised response from DynamoDB")

                items += results["Items"]

<<<<<<< HEAD
                if "LastEvaluatedKey" in results:
                    query_params["ExclusiveStartKey"] = results["LastEvaluatedKey"]
                else:
                    break
            return items
=======
    def query_with_pagination(
        self, table_name: str, search_key: str, search_condition: str
    ):

        try:
            table = self.get_table(table_name)
            results = table.query(
                KeyConditionExpression=Key(search_key).eq(search_condition)
            )
            if results is None or "Items" not in results:
                logger.error(f"Unusable results in DynamoDB: {results!r}")
                raise DynamoServiceException("Unrecognised response from DynamoDB")

            dynamodb_scan_result = results["Items"]

            while "LastEvaluatedKey" in results:
                start_key_for_next_page = results["LastEvaluatedKey"]
                results = table.query(
                    KeyConditionExpression=Key(search_key).eq(search_condition),
                    ExclusiveStartKey=start_key_for_next_page,
                )
                dynamodb_scan_result.extend(results["Items"])
            return dynamodb_scan_result

        except ClientError as e:
            logger.error(str(e), {"Result": f"Unable to query table: {table_name}"})
            raise e

    def query_all_fields(self, table_name: str, search_key: str, search_condition: str):
        """
        Allow querying dynamodb table without explicitly defining the fields to retrieve.
        """
        try:
            table = self.get_table(table_name)
            results = table.query(
                KeyConditionExpression=Key(search_key).eq(search_condition)
            )
            if results is None or "Items" not in results:
                logger.error(f"Unusable results in DynamoDB: {results!r}")
                raise DynamoServiceException("Unrecognised response from DynamoDB")
            return results
>>>>>>> 1d0ad5c8
        except ClientError as e:
            logger.error(str(e), {"Result": f"Unable to query table: {table_name}"})
            raise e

    def create_item(self, table_name, item):
        try:
            table = self.get_table(table_name)
            logger.info(f"Writing item to table: {table_name}")
            table.put_item(Item=item)
        except ClientError as e:
            logger.error(
                str(e), {"Result": f"Unable to write item to table: {table_name}"}
            )
            raise e

    def update_item(
        self,
        table_name: str,
        key_pair: dict[str, str],
        updated_fields: dict,
        condition_expression: str = None,
        expression_attribute_values: dict = None,
    ):
        table = self.get_table(table_name)
        updated_field_names = list(updated_fields.keys())
        update_expression = create_update_expression(updated_field_names)
        _, expression_attribute_names = create_expressions(updated_field_names)

        generated_expression_attribute_values = create_expression_attribute_values(
            updated_fields
        )

        if expression_attribute_values:
            generated_expression_attribute_values.update(expression_attribute_values)

        update_item_args = {
            "Key": key_pair,
            "UpdateExpression": update_expression,
            "ExpressionAttributeNames": expression_attribute_names,
            "ExpressionAttributeValues": generated_expression_attribute_values,
            "ReturnValues": "ALL_NEW",
        }

        if condition_expression:
            update_item_args["ConditionExpression"] = condition_expression

        return table.update_item(**update_item_args)

    def delete_item(self, table_name: str, key: dict):
        try:
            table = self.get_table(table_name)
            table.delete_item(Key=key)
            logger.info(f"Deleting item in table: {table_name}")
        except ClientError as e:
            logger.error(
                str(e), {"Result": f"Unable to delete item in table: {table_name}"}
            )
            raise e

    def scan_table(
        self,
        table_name: str,
        exclusive_start_key: dict = None,
        filter_expression: str = None,
    ):
        try:
            table = self.get_table(table_name)
            if not filter_expression and not exclusive_start_key:
                return table.scan()
            if filter_expression is None:
                return table.scan(ExclusiveStartKey=exclusive_start_key)
            if exclusive_start_key is None:
                return table.scan(FilterExpression=filter_expression)
            return table.scan(
                FilterExpression=filter_expression,
                ExclusiveStartKey=exclusive_start_key,
            )
        except ClientError as e:
            logger.error(str(e), {"Result": f"Unable to scan table: {table_name}"})
            raise e

    def scan_whole_table(
        self,
        table_name: str,
        project_expression: Optional[str] = None,
        filter_expression: Optional[str] = None,
    ) -> list[dict]:
        try:
            table = self.get_table(table_name)
            scan_arguments = {}
            if project_expression:
                scan_arguments["ProjectionExpression"] = project_expression
            if filter_expression:
                scan_arguments["FilterExpression"] = filter_expression

            paginated_result = table.scan(**scan_arguments)
            dynamodb_scan_result = paginated_result.get("Items", [])
            while "LastEvaluatedKey" in paginated_result:
                start_key_for_next_page = paginated_result["LastEvaluatedKey"]
                paginated_result = table.scan(
                    **scan_arguments,
                    ExclusiveStartKey=start_key_for_next_page,
                )
                dynamodb_scan_result += paginated_result["Items"]
            return dynamodb_scan_result

        except ClientError as e:
            logger.error(str(e), {"Result": f"Unable to scan table: {table_name}"})
            raise e

    def batch_writing(self, table_name: str, item_list: list[dict]):
        try:
            table = self.get_table(table_name)
            logger.info(f"Writing item to table: {table_name}")
            with table.batch_writer() as batch:
                for item in item_list:
                    batch.put_item(Item=item)
        except ClientError as e:
            logger.error(
                str(e), {"Result": f"Unable to write item to table: {table_name}"}
            )
            raise e

    def batch_get_items(self, table_name: str, key_list: list[str]):
        if len(key_list) > 100:
            return DynamoServiceException("Cannot fetch more than 100 items at a time")

        keys_to_get = [{"ID": item_id} for item_id in key_list]
        request_items = {table_name: {"Keys": keys_to_get}}

        all_fetched_items = []
        retries = 0
        max_retries = 3

        while request_items[table_name]["Keys"] and retries < max_retries:
            try:
                response = self.dynamodb.batch_get_item(RequestItems=request_items)

                table_responses = response.get("Responses", {}).get(table_name, [])
                all_fetched_items.extend(table_responses)

                unprocessed_keys = response.get("UnprocessedKeys", {})
                if table_name in unprocessed_keys:
                    logger.info(
                        f"Retrying {len(unprocessed_keys[table_name]['Keys'])} unprocessed keys..."
                    )
                    request_items = unprocessed_keys
                    retries += 1
                    time.sleep((2**retries) * 0.1)
                else:
                    break

            except Exception as e:
                print(f"An error occurred during batch_get_item: {e}")
                raise e
        return all_fetched_items

    def get_item(self, table_name: str, key: dict):
        try:
            table = self.get_table(table_name)
            logger.info(f"Retrieving item from table: {table_name}")
            return table.get_item(Key=key)
        except ClientError as e:
            logger.error(
                str(e), {"Result": f"Unable to retrieve item from table: {table_name}"}
            )
            raise e<|MERGE_RESOLUTION|>--- conflicted
+++ resolved
@@ -72,13 +72,15 @@
 
                 items += results["Items"]
 
-<<<<<<< HEAD
                 if "LastEvaluatedKey" in results:
                     query_params["ExclusiveStartKey"] = results["LastEvaluatedKey"]
                 else:
                     break
             return items
-=======
+        except ClientError as e:
+            logger.error(str(e), {"Result": f"Unable to query table: {table_name}"})
+            raise e
+
     def query_with_pagination(
         self, table_name: str, search_key: str, search_condition: str
     ):
@@ -120,7 +122,6 @@
                 logger.error(f"Unusable results in DynamoDB: {results!r}")
                 raise DynamoServiceException("Unrecognised response from DynamoDB")
             return results
->>>>>>> 1d0ad5c8
         except ClientError as e:
             logger.error(str(e), {"Result": f"Unable to query table: {table_name}"})
             raise e

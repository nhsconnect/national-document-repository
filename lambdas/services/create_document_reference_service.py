import os

from botocore.exceptions import ClientError
from enums.lambda_error import LambdaError
from enums.supported_document_types import SupportedDocumentTypes
from models.document_reference import DocumentReference
from models.nhs_document_reference import NHSDocumentReference, UploadRequestDocument
from pydantic import ValidationError
from services.base.dynamo_service import DynamoDBService
from services.base.s3_service import S3Service
from services.document_deletion_service import DocumentDeletionService
from services.document_service import DocumentService
from utils.audit_logging_setup import LoggingService
from utils.common_query_filters import NotDeleted
from utils.exceptions import InvalidResourceIdException
from utils.lambda_exceptions import CreateDocumentRefException
from utils.lloyd_george_validator import (
    LGInvalidFilesException,
    getting_patient_info_from_pds,
    validate_lg_files,
)
from utils.utilities import create_reference_id, validate_nhs_number

FAILED_CREATE_REFERENCE_MESSAGE = "Create document reference failed"
PROVIDED_DOCUMENT_SUPPORTED_MESSAGE = "Provided document is supported"
UPLOAD_REFERENCE_SUCCESS_MESSAGE = "Upload reference creation was successful"
UPLOAD_REFERENCE_FAILED_MESSAGE = "Upload reference creation was unsuccessful"
PRESIGNED_URL_ERROR_MESSAGE = (
    "An error occurred when creating pre-signed url for document reference"
)

logger = LoggingService(__name__)


class CreateDocumentReferenceService:
    def __init__(self):
        create_document_aws_role_arn = os.getenv("PRESIGNED_ASSUME_ROLE")
        self.s3_service = S3Service(custom_aws_role=create_document_aws_role_arn)
        self.dynamo_service = DynamoDBService()
        self.document_service = DocumentService()
        self.document_deletion_service = DocumentDeletionService()

        self.lg_dynamo_table = os.getenv("LLOYD_GEORGE_DYNAMODB_NAME")
        self.arf_dynamo_table = os.getenv("DOCUMENT_STORE_DYNAMODB_NAME")
        self.staging_bucket_name = os.getenv("STAGING_STORE_BUCKET_NAME")
        self.arf_bucket_name = os.getenv("DOCUMENT_STORE_BUCKET_NAME")
        self.upload_sub_folder = "user_upload"

    def create_document_reference_request(
        self, nhs_number: str, documents_list: list[dict]
    ):
        arf_documents: list[NHSDocumentReference] = []
        arf_documents_dict_format: list = []
        lg_documents: list[NHSDocumentReference] = []
        lg_documents_dict_format: list = []
        url_responses = {}

        upload_request_documents = self.parse_documents_list(documents_list)

        has_lg_document = any(
            document.docType == SupportedDocumentTypes.LG
            for document in upload_request_documents
        )

        current_gp_ods = ""
        if has_lg_document:
            pds_patient_details = getting_patient_info_from_pds(nhs_number)
            current_gp_ods = pds_patient_details.general_practice_ods

        try:
            validate_nhs_number(nhs_number)
            for validated_doc in upload_request_documents:
                document_reference = self.prepare_doc_object(
                    nhs_number, current_gp_ods, validated_doc
                )

                match document_reference.doc_type:
                    case SupportedDocumentTypes.ARF.value:
                        arf_documents.append(document_reference)
                        arf_documents_dict_format.append(document_reference.to_dict())
                    case SupportedDocumentTypes.LG.value:
                        lg_documents.append(document_reference)
                        lg_documents_dict_format.append(document_reference.to_dict())
                    case _:
                        logger.error(
                            f"{LambdaError.CreateDocInvalidType.to_str()}",
                            {"Result": UPLOAD_REFERENCE_FAILED_MESSAGE},
                        )
                        raise CreateDocumentRefException(
                            400, LambdaError.CreateDocInvalidType
                        )

                url_responses[document_reference.file_name] = (
                    self.prepare_pre_signed_url(document_reference)
                )

            if lg_documents:
                validate_lg_files(lg_documents, pds_patient_details)
                self.check_existing_lloyd_george_records(nhs_number)

                self.create_reference_in_dynamodb(
                    self.lg_dynamo_table, lg_documents_dict_format
                )

            if arf_documents:
                self.create_reference_in_dynamodb(
                    self.arf_dynamo_table, arf_documents_dict_format
                )

            return url_responses

        except (InvalidResourceIdException, LGInvalidFilesException) as e:
            logger.error(
                f"{LambdaError.CreateDocFiles.to_str()} :{str(e)}",
                {"Result": FAILED_CREATE_REFERENCE_MESSAGE},
            )
            raise CreateDocumentRefException(400, LambdaError.CreateDocFiles)

    def parse_documents_list(
        self, document_list: list[dict]
    ) -> list[UploadRequestDocument]:
        upload_request_document_list = []
        for document in document_list:
            try:
                validated_doc: UploadRequestDocument = (
                    UploadRequestDocument.model_validate(document)
                )
                upload_request_document_list.append(validated_doc)
            except ValidationError as e:
                logger.error(
                    f"{LambdaError.CreateDocNoParse.to_str()} :{str(e)}",
                    {"Result": FAILED_CREATE_REFERENCE_MESSAGE},
                )
                raise CreateDocumentRefException(400, LambdaError.CreateDocNoParse)

        return upload_request_document_list

    def prepare_doc_object(
        self, nhs_number: str, current_gp_ods: str, validated_doc: UploadRequestDocument
    ) -> NHSDocumentReference:

        logger.info(PROVIDED_DOCUMENT_SUPPORTED_MESSAGE)

        if validated_doc.docType in [
            SupportedDocumentTypes.LG.value,
            SupportedDocumentTypes.ARF.value,
        ]:
            document_reference = self.create_document_reference(
                nhs_number,
                current_gp_ods,
                validated_doc,
                s3_bucket_name=self.staging_bucket_name,
                sub_folder=self.upload_sub_folder,
            )
<<<<<<< HEAD
=======
        elif validated_doc.docType == SupportedDocumentTypes.ARF.value:
            document_reference = self.create_document_reference(
                nhs_number,
                current_gp_ods,
                validated_doc,
                s3_bucket_name=self.arf_bucket_name,
            )
>>>>>>> 210c3f55
        else:
            logger.error(
                f"{LambdaError.CreateDocNoType.to_str()}",
                {"Result": FAILED_CREATE_REFERENCE_MESSAGE},
            )
            raise CreateDocumentRefException(400, LambdaError.CreateDocNoType)

        return document_reference

    def create_document_reference(
        self,
        nhs_number: str,
        current_gp_ods: str,
        validated_doc: UploadRequestDocument,
        s3_bucket_name: str,
        sub_folder="",
    ) -> NHSDocumentReference:
        s3_object_key = create_reference_id()

        document_reference = NHSDocumentReference(
            nhs_number=nhs_number,
            current_gp_ods=current_gp_ods,
            s3_bucket_name=s3_bucket_name,
            sub_folder=sub_folder,
            reference_id=s3_object_key,
            content_type=validated_doc.contentType,
            file_name=validated_doc.fileName,
            doc_type=validated_doc.docType,
            uploading=True,
        )
        return document_reference

    def prepare_pre_signed_url(self, document_reference: NHSDocumentReference):
        try:
            s3_response = self.s3_service.create_upload_presigned_url(
                document_reference.s3_bucket_name, document_reference.s3_file_key
            )

            return s3_response

        except ClientError as e:
            logger.error(
                f"{LambdaError.CreateDocPresign.to_str()}: {str(e)}",
                {"Result": PRESIGNED_URL_ERROR_MESSAGE},
            )
            raise CreateDocumentRefException(500, LambdaError.CreateDocPresign)

    def create_reference_in_dynamodb(self, dynamo_table, document_list):
        try:
            self.dynamo_service.batch_writing(dynamo_table, document_list)
            logger.info(
                f"Writing document references to {dynamo_table}",
                {"Result": UPLOAD_REFERENCE_SUCCESS_MESSAGE},
            )

        except ClientError as e:
            logger.error(
                f"{LambdaError.CreateDocUpload.to_str()}: {str(e)}",
                {"Result": UPLOAD_REFERENCE_FAILED_MESSAGE},
            )
            raise CreateDocumentRefException(500, LambdaError.CreateDocUpload)

    def check_existing_lloyd_george_records(
        self,
        nhs_number: str,
    ) -> None:
        logger.info("Looking for previous records for this patient...")

        previous_records = (
            self.document_service.fetch_available_document_references_by_type(
                nhs_number=nhs_number,
                doc_type=SupportedDocumentTypes.LG,
                query_filter=NotDeleted,
            )
        )
        if not previous_records:
            logger.info(
                "No record was found for this patient. Will continue to create doc ref."
            )
            return

        self.stop_if_all_records_uploaded(previous_records)
        self.stop_if_upload_is_in_process(previous_records)
        self.remove_records_of_failed_lloyd_george_upload(previous_records)

    def stop_if_upload_is_in_process(self, previous_records: list[DocumentReference]):
        upload_is_in_process = any(
            not record.uploaded
            and record.uploading
            and record.last_updated_within_three_minutes()
            for record in previous_records
        )
        if upload_is_in_process:
            logger.error(
                "Records are in the process of being uploaded. Will not process the new upload.",
                {"Result": UPLOAD_REFERENCE_FAILED_MESSAGE},
            )
            raise CreateDocumentRefException(423, LambdaError.UploadInProgressError)

    def stop_if_all_records_uploaded(self, previous_records: list[DocumentReference]):
        all_records_uploaded = all(record.uploaded for record in previous_records)
        if all_records_uploaded:
            logger.info(
                "The patient already has a full set of record. "
                "We should not be processing the new Lloyd George record upload."
            )
            logger.error(
                f"{LambdaError.CreateDocRecordAlreadyInPlace.to_str()}",
                {"Result": UPLOAD_REFERENCE_FAILED_MESSAGE},
            )
            raise CreateDocumentRefException(
                400, LambdaError.CreateDocRecordAlreadyInPlace
            )

    def remove_records_of_failed_lloyd_george_upload(
        self,
        failed_upload_records: list[DocumentReference],
    ):
        logger.info(
            "Found previous records of failed upload. "
            "Will delete those records before creating new document references."
        )

        logger.info("Deleting files from s3...")
        for record in failed_upload_records:
            s3_bucket_name = record.get_file_bucket()
            file_key = record.get_file_key()
            self.s3_service.delete_object(s3_bucket_name, file_key)

        logger.info("Deleting dynamodb record...")
        self.document_service.hard_delete_metadata_records(
            table_name=self.lg_dynamo_table, document_references=failed_upload_records
        )

        logger.info("Previous failed records are deleted.")<|MERGE_RESOLUTION|>--- conflicted
+++ resolved
@@ -152,16 +152,6 @@
                 s3_bucket_name=self.staging_bucket_name,
                 sub_folder=self.upload_sub_folder,
             )
-<<<<<<< HEAD
-=======
-        elif validated_doc.docType == SupportedDocumentTypes.ARF.value:
-            document_reference = self.create_document_reference(
-                nhs_number,
-                current_gp_ods,
-                validated_doc,
-                s3_bucket_name=self.arf_bucket_name,
-            )
->>>>>>> 210c3f55
         else:
             logger.error(
                 f"{LambdaError.CreateDocNoType.to_str()}",

import os
import shutil
import tempfile
from datetime import datetime, timedelta

import polars as pl
import polars.selectors as column_select
from inflection import humanize

from models.report.statistics import (
    ApplicationData,
    LoadedStatisticData,
    OrganisationData,
    RecordStoreData,
    StatisticData,
    load_from_dynamodb_items,
)
from services.base.dynamo_service import DynamoDBService
from services.base.s3_service import S3Service
from utils.audit_logging_setup import LoggingService
from utils.exceptions import StatisticDataNotFoundException
from utils.utilities import generate_date_folder_name

logger = LoggingService(__name__)


class StatisticalReportService:
    def __init__(self):
        self.dynamo_service = DynamoDBService()
        self.statistic_table = os.environ["STATISTICS_TABLE"]

        self.s3_service = S3Service()
        self.reports_bucket = os.environ["STATISTICAL_REPORTS_BUCKET"]

        last_seven_days = [
            datetime.today() - timedelta(days=i) for i in range(7, 0, -1)
        ]
        self.dates_to_collect: list[str] = [
            date.strftime("%Y%m%d") for date in last_seven_days
        ]
        self.report_period = f"{self.dates_to_collect[0]}-{self.dates_to_collect[-1]}"

    def make_weekly_summary_and_output_to_bucket(self) -> None:
        weekly_summary = self.make_weekly_summary()
        self.store_report_to_s3(weekly_summary)

    def make_weekly_summary(self) -> pl.DataFrame:
        (record_store_data, organisation_data, application_data) = (
            self.get_statistic_data()
        )

        weekly_record_store_data = self.summarise_record_store_data(record_store_data)
        weekly_organisation_data = self.summarise_organisation_data(organisation_data)
        weekly_application_data = self.summarise_application_data(application_data)

        all_summarised_data = [
            weekly_record_store_data,
            weekly_organisation_data,
            weekly_application_data,
        ]

        combined_data = self.join_dataframes_by_ods_code(all_summarised_data)
        weekly_summary = self.tidy_up_data(combined_data)

        return weekly_summary

    def get_statistic_data(self) -> LoadedStatisticData:
        logger.info("Loading statistic data of previous week from dynamodb...")
        logger.info(f"The period to report: {self.dates_to_collect}")
        dynamodb_items = []
        for date in self.dates_to_collect:
<<<<<<< HEAD
            response = self.dynamo_service.query_table(
=======
            dynamodb_items_for_date = self.dynamo_service.query_with_pagination(
>>>>>>> 1d0ad5c8
                table_name=self.statistic_table,
                search_key="Date",
                search_condition=date,
            )
<<<<<<< HEAD
            dynamodb_items.extend(response)
=======
            dynamodb_items.extend(dynamodb_items_for_date)
>>>>>>> 1d0ad5c8

        loaded_data = load_from_dynamodb_items(dynamodb_items)

        all_data_empty = all(not data for data in loaded_data)
        if all_data_empty:
            logger.error(
                f"No statistic data can be found during the period {self.report_period}. "
                "Please check whether the data collection lambda worked properly.",
                {"Result": "Statistic data not available."},
            )
            raise StatisticDataNotFoundException(
                f"No statistic data can be found during the period {self.report_period}"
            )

        return loaded_data

    @staticmethod
    def load_data_to_polars(data: list[StatisticData]) -> pl.DataFrame:
        cast_decimal_to_float = column_select.by_dtype(pl.datatypes.Decimal).cast(
            pl.Float64
        )
        loaded_data = pl.DataFrame(data).with_columns(cast_decimal_to_float)
        return loaded_data

    def summarise_record_store_data(
        self, record_store_data: list[RecordStoreData]
    ) -> pl.DataFrame:
        logger.info("Summarising RecordStoreData...")
        if not record_store_data:
            logger.info("RecordStoreData for this period was empty.")
            return pl.DataFrame()

        df = self.load_data_to_polars(record_store_data)

        select_most_recent_records = pl.all().sort_by("date").last()
        summarised_data = (
            df.group_by("ods_code")
            .agg(select_most_recent_records)
            .drop("date", "statistic_id")
        )

        return summarised_data

    def summarise_organisation_data(
        self, organisation_data: list[OrganisationData]
    ) -> pl.DataFrame:
        logger.info("Summarising OrganisationData...")
        if not organisation_data:
            logger.info("OrganisationData for this period was empty.")
            return pl.DataFrame()

        df = self.load_data_to_polars(organisation_data)

        sum_daily_count_to_weekly = (
            column_select.matches("daily")
            .sum()
            .name.map(lambda column_name: column_name.replace("daily", "weekly"))
        )
        take_average_for_patient_record = (
            pl.col("average_records_per_patient").mean().round(3)
        )
        select_most_recent_number_of_patients = (
            pl.col("number_of_patients").sort_by("date").last()
        )
        summarised_data = df.group_by("ods_code").agg(
            sum_daily_count_to_weekly,
            take_average_for_patient_record,
            select_most_recent_number_of_patients,
        )
        return summarised_data

    def summarise_application_data(
        self, application_data: list[ApplicationData]
    ) -> pl.DataFrame:
        logger.info("Summarising ApplicationData...")
        if not application_data:
            logger.info("ApplicationData for this period was empty.")
            return pl.DataFrame()

        df = self.load_data_to_polars(application_data)

        summarised_data = df.group_by("ods_code").agg(
            [
                pl.concat_list("active_user_ids_hashed")
                .flatten()
                .unique()
                .map_elements(
                    lambda col: str(col.sort().to_list()), return_dtype=pl.Utf8
                )
                .alias("unique_active_user_ids_hashed"),
                pl.concat_list("active_user_ids_hashed")
                .flatten()
                .unique()
                .len()
                .alias("active_users_count"),
            ]
        )

        return summarised_data

    def join_dataframes_by_ods_code(
        self, all_summarised_data: list[pl.DataFrame]
    ) -> pl.DataFrame:
        data_to_report = [df for df in all_summarised_data if not df.is_empty()]
        joined_dataframe = data_to_report[0]

        for other_dataframe in data_to_report[1:]:
            joined_dataframe = joined_dataframe.join(
                other_dataframe, on="ods_code", how="full", coalesce=True
            )

        return joined_dataframe

    def tidy_up_data(self, joined_data: pl.DataFrame) -> pl.DataFrame:
        with_date_column_updated = self.update_date_column(joined_data)
        with_columns_reordered = self.reorder_columns(with_date_column_updated)
        with_columns_renamed = with_columns_reordered.rename(
            self.rename_snakecase_columns
        )

        return with_columns_renamed

    def update_date_column(self, joined_data: pl.DataFrame) -> pl.DataFrame:
        date_column_filled_with_report_period = joined_data.with_columns(
            pl.lit(self.report_period).alias("date")
        )
        return date_column_filled_with_report_period

    def reorder_columns(self, joined_data: pl.DataFrame) -> pl.DataFrame:
        all_columns_names = joined_data.columns
        columns_to_go_first = [
            "date",
            "ods_code",
            "number_of_patients",
            "total_number_of_records",
            "weekly_count_searched",
            "weekly_count_users_accessing_deceased",
            "weekly_count_viewed",
            "weekly_count_downloaded",
            "weekly_count_stored",
            "weekly_count_deleted",
            "weekly_count_ods_report_requested",
            "weekly_count_ods_report_created",
            "active_users_count",
            "unique_active_user_ids_hashed",
        ]
        filter_first_columns_in_dataframe = [
            col for col in columns_to_go_first if col in all_columns_names
        ]
        other_columns = sorted(
            set(all_columns_names) - set(filter_first_columns_in_dataframe)
        )
        with_columns_reordered = joined_data.select(
            *filter_first_columns_in_dataframe, *other_columns
        )
        return with_columns_reordered

    @staticmethod
    def rename_snakecase_columns(column_name: str) -> str:
        if column_name == "ods_code":
            return "ODS code"
        else:
            return humanize(column_name)

    def store_report_to_s3(self, weekly_summary: pl.DataFrame) -> None:
        logger.info("Saving the weekly report as .csv")
        file_name = f"statistical_report_{self.report_period}.csv"
        end_date = self.dates_to_collect[-1]
        date_folder_name = generate_date_folder_name(end_date)

        temp_folder = tempfile.mkdtemp()
        local_file_path = os.path.join(temp_folder, file_name)
        try:
            weekly_summary.write_csv(local_file_path)

            logger.info("Uploading the csv report to S3 bucket...")
            self.s3_service.upload_file(
                s3_bucket_name=self.reports_bucket,
                file_key=f"statistic-reports/{date_folder_name}/{file_name}",
                file_name=local_file_path,
            )

            logger.info("The weekly report is stored in s3 bucket.")
            logger.info(f"File name: {file_name}")
        finally:
            shutil.rmtree(temp_folder)<|MERGE_RESOLUTION|>--- conflicted
+++ resolved
@@ -69,20 +69,12 @@
         logger.info(f"The period to report: {self.dates_to_collect}")
         dynamodb_items = []
         for date in self.dates_to_collect:
-<<<<<<< HEAD
-            response = self.dynamo_service.query_table(
-=======
             dynamodb_items_for_date = self.dynamo_service.query_with_pagination(
->>>>>>> 1d0ad5c8
                 table_name=self.statistic_table,
                 search_key="Date",
                 search_condition=date,
             )
-<<<<<<< HEAD
-            dynamodb_items.extend(response)
-=======
             dynamodb_items.extend(dynamodb_items_for_date)
->>>>>>> 1d0ad5c8
 
         loaded_data = load_from_dynamodb_items(dynamodb_items)
 

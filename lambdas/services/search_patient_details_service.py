--- conflicted
+++ resolved
@@ -2,7 +2,6 @@
 from enums.repository_role import RepositoryRole
 from pydantic import ValidationError
 from pydantic_core import PydanticSerializationError
-from services.base.nhs_oauth_service import NhsOauthService
 from services.base.ssm_service import SSMService
 from utils.audit_logging_setup import LoggingService
 from utils.exceptions import (
@@ -26,14 +25,8 @@
 
     def handle_search_patient_request(self, nhs_number):
         try:
-<<<<<<< HEAD
-            auth_service = NhsOauthService(self.ssm_service)
-            pds_api_service = get_pds_service()(self.ssm_service, auth_service)
-            patient_details = pds_api_service.fetch_patient_details(nhs_number)
-=======
             pds_service = get_pds_service()
             patient_details = pds_service.fetch_patient_details(nhs_number)
->>>>>>> bc9efaa8
 
             self.check_if_user_authorise(
                 gp_ods_for_patient=patient_details.general_practice_ods

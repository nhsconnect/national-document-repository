import json
import os
import time
import uuid

import boto3
import jwt
from boto3.dynamodb.conditions import Key
from botocore.exceptions import ClientError
from services.ods_api_service import OdsApiService
from services.oidc_service import OidcService
<<<<<<< HEAD
from models.oidc_models import IdTokenClaimSet
from services.dynamo_service import DynamoDBService
from services.token_handler_ssm_service import TokenHandlerSSMService

from utils.exceptions import AuthorisationException, OrganisationNotFoundException, TooManyOrgsException
=======
from utils.audit_logging_setup import LoggingService
from utils.exceptions import AuthorisationException
>>>>>>> 731c3e43
from utils.lambda_response import ApiGatewayResponse
from enums.repository_role import RepositoryRole

logger = LoggingService(__name__)


token_handler_ssm_service = TokenHandlerSSMService()


def lambda_handler(event, context):

    oidc_service = OidcService()
    ods_api_service = OdsApiService()

    try:
        auth_code = event["queryStringParameters"]["code"]
        state = event["queryStringParameters"]["state"]
        if not (auth_code and state):
            return response_400_bad_request_for_missing_parameter()
    except (KeyError, TypeError):
        return response_400_bad_request_for_missing_parameter()

    try:
        if not have_matching_state_value_in_record(state):
            return ApiGatewayResponse(
                400,
                f"Mismatching state values. Cannot find state {state} in record",
                "GET",
            ).create_api_gateway_response()

        logger.info("Fetching access token from OIDC Provider")
        access_token, id_token_claim_set = oidc_service.fetch_tokens(auth_code)

        logger.info("Use the access token to fetch user's organisation and smartcard codes")
        org_ods_codes = oidc_service.fetch_user_org_codes(access_token, id_token_claim_set)
        smartcard_role_code = oidc_service.fetch_user_role_code(access_token, id_token_claim_set, "R")
        permitted_orgs_details = ods_api_service.fetch_organisation_with_permitted_role(org_ods_codes)
        
        logger.info(f"Permitted_orgs_details: {permitted_orgs_details}")

        if len(permitted_orgs_details.keys()) == 0:
            logger.info("User has no org to log in with")
            raise AuthorisationException(f"{permitted_orgs_details.keys()} valid organisations for user")

        session_id = create_login_session(id_token_claim_set)

        logger.info("Calculating repository role")
        repository_role = generate_repository_role(permitted_orgs_details, smartcard_role_code)

        logger.info("Creating authorisation token")
        authorisation_token = issue_auth_token(
            session_id, id_token_claim_set, 
            permitted_orgs_details, 
            smartcard_role_code, repository_role.value
        )

        logger.info("Creating response")
        response = {
            "role" : repository_role.value,
            "authorisation_token": authorisation_token,
        }
<<<<<<< HEAD

        return ApiGatewayResponse(
            200, json.dumps(response), "GET"
        ).create_api_gateway_response()

=======
        logger.audit_splunk_info("User logged in successfully")
>>>>>>> 731c3e43
    except AuthorisationException as error:
        logger.error(error)
        return ApiGatewayResponse(
            401, "Failed to authenticate user with OIDC service", "GET"
        ).create_api_gateway_response()
    except (ClientError, KeyError, TypeError) as error:
        logger.error(error)
        return ApiGatewayResponse(
            500, "Server error", "GET"
        ).create_api_gateway_response()
    except jwt.PyJWTError as error:
        logger.info(f"error while encoding JWT: {error}")
        return ApiGatewayResponse(
            500, "Server error", "GET"
        ).create_api_gateway_response()
    except OrganisationNotFoundException as error:
        logger.info(f"Organisation does not exist for given ODS code: {error}")
        return ApiGatewayResponse(
            500, "Organisation does not exist for given ODS code", "GET"
        ).create_api_gateway_response()
    except TooManyOrgsException as error:
        return ApiGatewayResponse(
            500, "No single organisation found for given ods codes", "GET"
        ).create_api_gateway_response()



def generate_repository_role(organisation: dict, smartcart_role: str):
    
    logger.info(f"Smartcard Role: {smartcart_role}")
    
    if token_handler_ssm_service.get_smartcard_role_gp_admin() == smartcart_role:
        logger.info("GP Admin: smartcard ODS identified")
        if has_role_org_role_code(organisation, token_handler_ssm_service.get_org_role_codes()[0]):
            return RepositoryRole.GP_ADMIN
        return RepositoryRole.NONE
    
    if token_handler_ssm_service.get_smartcard_role_gp_clinical() == smartcart_role:
        logger.info("GP Clinical: smartcard ODS identified")
        if has_role_org_role_code(organisation, token_handler_ssm_service.get_org_role_codes()[0]):
            return RepositoryRole.GP_CLINICAL
        return RepositoryRole.NONE
    
    if token_handler_ssm_service.get_smartcard_role_pcse() == smartcart_role:
        logger.info("PCSE: smartcard ODS identified")
        if has_role_org_ods_code(organisation, token_handler_ssm_service.get_org_ods_codes()[0]):
            return RepositoryRole.PCSE
        return RepositoryRole.NONE
       
    logger.info("Role: No smartcard role found")
    return RepositoryRole.NONE


def has_role_org_role_code(organisation: dict, role_code: str) -> bool:
    if organisation["role_code"].upper() == role_code.upper():
        return True;
    return False;

def has_role_org_ods_code(organisation: dict, ods_code: str) -> bool:
    if organisation["org_ods_code"].upper() == ods_code.upper():
        return True;
    return False;


# TODO AKH Dynamo Service class
def have_matching_state_value_in_record(state: str) -> bool:
    state_table_name = os.environ["AUTH_STATE_TABLE_NAME"]

    db_service = DynamoDBService()
    query_response = db_service.simple_query(
        table_name=state_table_name, key_condition_expression=Key("State").eq(state)
    )
    return "Count" in query_response and query_response["Count"] > 0


# TODO AKH Dynamo Service class
def create_login_session(id_token_claim_set: IdTokenClaimSet) -> str:
    session_table_name = os.environ["AUTH_SESSION_TABLE_NAME"]

    session_id = str(uuid.uuid4())
    session_record = {
        "NDRSessionId": session_id,
        "sid": id_token_claim_set.sid,
        "Subject": id_token_claim_set.sub,
        "TimeToExist": id_token_claim_set.exp,
    }

    dynamodb_service = DynamoDBService()
    dynamodb_service.create_item(table_name=session_table_name, item=session_record)

    return session_id


# TODO AKH SSM service
def issue_auth_token(
    session_id: str,
    id_token_claim_set: IdTokenClaimSet,
    user_org_details: list[dict],
    smart_card_role: str,
    repository_role : RepositoryRole
) -> str:

    private_key = token_handler_ssm_service.get_jwt_private_key()

    thirty_minutes_later = time.time() + (60 * 30)
    ndr_token_expiry_time = min(thirty_minutes_later, id_token_claim_set.exp)

    ndr_token_content = {
        "exp": ndr_token_expiry_time,
        "iss": "nhs repo",
        "smart_card_role": smart_card_role,
        "selected_organisation": user_org_details,
        "repository_role": str(repository_role),
        "ndr_session_id": session_id,
    }

    logger.info("Token contents: ")
    logger.info(f"session_id: {session_id}")
    logger.info(f"user_org_detailss: {user_org_details}")
    logger.info(f"ndr_token_content: {ndr_token_content}")
    logger.info(f"smartcard_role: {smart_card_role}")
    logger.info(f"repository_role: {str(repository_role)}")

    try:
        authorisation_token = jwt.encode(
            ndr_token_content, private_key, algorithm="RS256"
        )
    except Exception as e:
        raise AuthorisationException("Unable to create authorisation token")

    logger.info(f"encoded JWT: {authorisation_token}")
    return authorisation_token


def response_400_bad_request_for_missing_parameter():
    return ApiGatewayResponse(
        400, "Please supply an authorisation code and state", "GET"
    ).create_api_gateway_response()


# TODO AKH Utility method
# Quick and dirty check to see if we're on Dev
def is_dev_environment() -> bool:
    return False  # "dev" in os.environ["WORKSPACE"] or "ndr" in os.environ["WORKSPACE"]<|MERGE_RESOLUTION|>--- conflicted
+++ resolved
@@ -3,22 +3,18 @@
 import time
 import uuid
 
-import boto3
 import jwt
 from boto3.dynamodb.conditions import Key
-from botocore.exceptions import ClientError
+from package_lambdas_document_reference_search_handler.botocore.exceptions import ClientError
 from services.ods_api_service import OdsApiService
 from services.oidc_service import OidcService
-<<<<<<< HEAD
 from models.oidc_models import IdTokenClaimSet
 from services.dynamo_service import DynamoDBService
 from services.token_handler_ssm_service import TokenHandlerSSMService
 
 from utils.exceptions import AuthorisationException, OrganisationNotFoundException, TooManyOrgsException
-=======
 from utils.audit_logging_setup import LoggingService
 from utils.exceptions import AuthorisationException
->>>>>>> 731c3e43
 from utils.lambda_response import ApiGatewayResponse
 from enums.repository_role import RepositoryRole
 
@@ -80,15 +76,12 @@
             "role" : repository_role.value,
             "authorisation_token": authorisation_token,
         }
-<<<<<<< HEAD
-
+
+        logger.audit_splunk_info("User logged in successfully")
         return ApiGatewayResponse(
             200, json.dumps(response), "GET"
         ).create_api_gateway_response()
 
-=======
-        logger.audit_splunk_info("User logged in successfully")
->>>>>>> 731c3e43
     except AuthorisationException as error:
         logger.error(error)
         return ApiGatewayResponse(
@@ -113,8 +106,6 @@
         return ApiGatewayResponse(
             500, "No single organisation found for given ods codes", "GET"
         ).create_api_gateway_response()
-
-
 
 def generate_repository_role(organisation: dict, smartcart_role: str):
     

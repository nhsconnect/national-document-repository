--- conflicted
+++ resolved
@@ -65,15 +65,6 @@
         org_ods_codes = oidc_service.fetch_user_org_codes(access_token, id_token_claim_set)
         smartcard_role_code = oidc_service.fetch_user_role_code(access_token, id_token_claim_set, "R")
 
-<<<<<<< HEAD
-        permitted_orgs_and_roles = OdsApiService.fetch_organisation_with_permitted_role(
-            org_codes
-        )
-
-        if len(permitted_orgs_and_roles) == 0:
-            logger.info("User has no valid organisations to log in")
-            raise AuthorisationException("No valid organisations for user")
-=======
         permitted_orgs_details = ods_api_service.fetch_organisation_with_permitted_role(org_ods_codes)
         
         logger.info(f"permitted_orgs_details: {permitted_orgs_details}")
@@ -82,7 +73,6 @@
         if len(permitted_orgs_details.keys()) == 0:
             logger.info("User has no org to log in with")
             raise AuthorisationException(f"{permitted_orgs_details.keys()} valid organisations for user")
->>>>>>> b3239054
 
         session_id = create_login_session(id_token_claim_set)
 

import json
import logging
import os
from botocore.exceptions import ClientError
from services.oidc_service import OidcService
from utils.decorators.ensure_env_var import ensure_environment_variables
from utils.exceptions import AuthorisationException
from services.dynamo_service import DynamoDBService
from utils.lambda_response import ApiGatewayResponse

logger = logging.getLogger()
logger.setLevel(logging.INFO)


@ensure_environment_variables(
    names = ["OIDC_CALLBACK_URL"]
)
def lambda_handler(event, context):
<<<<<<< HEAD
    logger.info(f"event = {event}")
    token = event["body"]["logout_token"]
=======
    body = json.load(event["body"])
    token = body["logout_token"]
>>>>>>> 06f4b3fa
    return logout_handler(token)


def logout_handler(token):
    try:
        logger.info("decoding token")
        oidc_service = OidcService()
        decoded_token = oidc_service.validate_and_decode_token(token)
        session_id = decoded_token["sid"]
        remove_session_from_dynamo_db(session_id)

    except ClientError as e:
        logger.error(f"Error logging out user: {e}")
        return ApiGatewayResponse(
            400, """{ "error":"Internal error logging user out"}""", "POST"
        ).create_api_gateway_response()
    except AuthorisationException as e:
        logger.error(f"error while decoding JWT: {e}")
        return ApiGatewayResponse(
            400, """{ "error":"JWT was invalid"}""", "POST"
        ).create_api_gateway_response()
    except KeyError as e:
        logger.error(f"No field 'sid' in decoded token: {e}")
        return ApiGatewayResponse(
            400, """{ "error":"No sid field in decoded token"}""", "POST"
        ).create_api_gateway_response()

    return ApiGatewayResponse(200, "", "POST").create_api_gateway_response()


def remove_session_from_dynamo_db(session_id):
    logger.info(f"Session to be removed: {session_id}")
    dynamodb_name = os.environ["AUTH_DYNAMODB_NAME"]
    dynamodb_service = DynamoDBService()
    dynamodb_service.delete_item(
        key={"NDRSessionId": session_id}, table_name=dynamodb_name
    )<|MERGE_RESOLUTION|>--- conflicted
+++ resolved
@@ -16,13 +16,9 @@
     names = ["OIDC_CALLBACK_URL"]
 )
 def lambda_handler(event, context):
-<<<<<<< HEAD
     logger.info(f"event = {event}")
-    token = event["body"]["logout_token"]
-=======
     body = json.load(event["body"])
     token = body["logout_token"]
->>>>>>> 06f4b3fa
     return logout_handler(token)
 
 

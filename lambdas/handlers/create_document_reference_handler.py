import json
import os
import sys
from json import JSONDecodeError

from enums.feature_flags import FeatureFlags
from enums.lambda_error import LambdaError
from enums.logging_app_interaction import LoggingAppInteraction
from services.create_document_reference_service import CreateDocumentReferenceService
from services.feature_flags_service import FeatureFlagService
from utils.audit_logging_setup import LoggingService
from utils.decorators.ensure_env_var import ensure_environment_variables
from utils.decorators.handle_lambda_exceptions import handle_lambda_exceptions
from utils.decorators.override_error_check import override_error_check
from utils.decorators.set_audit_arg import set_request_context_for_logging
from utils.lambda_exceptions import CreateDocumentRefException, FeatureFlagsException
from utils.lambda_response import ApiGatewayResponse
from utils.request_context import request_context

sys.path.append(os.path.join(os.path.dirname(__file__)))

logger = LoggingService(__name__)


@set_request_context_for_logging
@ensure_environment_variables(
    names=[
<<<<<<< HEAD
        "STAGING_STORE_BUCKET_NAME",
        "LLOYD_GEORGE_DYNAMODB_NAME",
=======
        "APPCONFIG_APPLICATION",
        "APPCONFIG_CONFIGURATION",
        "APPCONFIG_ENVIRONMENT",
        "DOCUMENT_STORE_BUCKET_NAME",
>>>>>>> 427dabc2
        "DOCUMENT_STORE_DYNAMODB_NAME",
        "LLOYD_GEORGE_BUCKET_NAME",
        "LLOYD_GEORGE_DYNAMODB_NAME",
    ]
)
@override_error_check
@handle_lambda_exceptions
def lambda_handler(event, context):
    request_context.app_interaction = LoggingAppInteraction.UPLOAD_RECORD.value

    feature_flag_service = FeatureFlagService()
    upload_flag_name = FeatureFlags.UPLOAD_LAMBDA_ENABLED.value
    upload_lambda_enabled_flag_object = feature_flag_service.get_feature_flags_by_flag(
        upload_flag_name
    )

    if not upload_lambda_enabled_flag_object[upload_flag_name]:
        logger.info("Feature flag not enabled, event will not be processed")
        raise FeatureFlagsException(500, LambdaError.FeatureFlagDisabled)

    logger.info("Starting document reference creation process")

    nhs_number, doc_list = processing_event_details(event)
    request_context.patient_nhs_no = nhs_number

    logger.info("Processed upload documents from request")
    docs_services = CreateDocumentReferenceService()
    url_references = docs_services.create_document_reference_request(
        nhs_number, doc_list
    )

    return ApiGatewayResponse(
        200, json.dumps(url_references), "POST"
    ).create_api_gateway_response()


def processing_event_details(event):
    failed_message = "Create document reference failed"

    try:
        body = json.loads(event["body"])
        nhs_number = body["subject"]["identifier"]["value"]

        if not body or not isinstance(body, dict):
            logger.error(
                f"{LambdaError.CreateDocNoBody.to_str()}",
                {"Result": failed_message},
            )
            raise CreateDocumentRefException(400, LambdaError.CreateDocNoBody)

        doc_list = body["content"][0]["attachment"]
        return nhs_number, doc_list

    except (JSONDecodeError, AttributeError) as e:
        logger.error(
            f"{LambdaError.CreateDocPayload.to_str()}: {str(e)}",
            {"Result": failed_message},
        )
        raise CreateDocumentRefException(400, LambdaError.CreateDocPayload)
    except (KeyError, TypeError) as e:
        logger.error(
            f"{LambdaError.CreateDocProps.to_str()}: {str(e)}",
            {"Result": failed_message},
        )
        raise CreateDocumentRefException(400, LambdaError.CreateDocProps)<|MERGE_RESOLUTION|>--- conflicted
+++ resolved
@@ -25,18 +25,12 @@
 @set_request_context_for_logging
 @ensure_environment_variables(
     names=[
-<<<<<<< HEAD
-        "STAGING_STORE_BUCKET_NAME",
-        "LLOYD_GEORGE_DYNAMODB_NAME",
-=======
         "APPCONFIG_APPLICATION",
         "APPCONFIG_CONFIGURATION",
         "APPCONFIG_ENVIRONMENT",
-        "DOCUMENT_STORE_BUCKET_NAME",
->>>>>>> 427dabc2
         "DOCUMENT_STORE_DYNAMODB_NAME",
-        "LLOYD_GEORGE_BUCKET_NAME",
         "LLOYD_GEORGE_DYNAMODB_NAME",
+        "STAGING_STORE_BUCKET_NAME"
     ]
 )
 @override_error_check

from typing import Optional

from enums.snomed_codes import SnomedCode, SnomedCodes
from models.fhir.R4.nrl_fhir_document_reference import Attachment
from pydantic import AliasGenerator, BaseModel, ConfigDict
from pydantic.alias_generators import to_camel


<<<<<<< HEAD
class NrlAttachment(BaseModel):
    model_config = ConfigDict(
        alias_generator=AliasGenerator(serialization_alias=to_camel),
        use_enum_values=True,
    )
    content_type: str = "application/pdf"
    language: str = "en-UK"
    url: Optional[str] = None
    size: Optional[int] = None
    hash: Optional[str] = None
    title: Optional[str] = None
    creation: Optional[str] = None


=======
>>>>>>> 04606a4c
class NrlSqsMessage(BaseModel):
    model_config = ConfigDict(
        alias_generator=AliasGenerator(serialization_alias=to_camel),
        use_enum_values=True,
    )

    nhs_number: str
    snomed_code_doc_type: SnomedCode = SnomedCodes.LLOYD_GEORGE.value
    snomed_code_category: SnomedCode = SnomedCodes.CARE_PLAN.value
    snomed_code_practice_setting: SnomedCode = (
        SnomedCodes.GENERAL_MEDICAL_PRACTICE.value
    )
<<<<<<< HEAD
    description: Optional[str] = None
    attachment: Optional[NrlAttachment] = None
=======
    description: str = ""
    attachment: Optional[Attachment] = None
>>>>>>> 04606a4c
    action: str<|MERGE_RESOLUTION|>--- conflicted
+++ resolved
@@ -6,23 +6,6 @@
 from pydantic.alias_generators import to_camel
 
 
-<<<<<<< HEAD
-class NrlAttachment(BaseModel):
-    model_config = ConfigDict(
-        alias_generator=AliasGenerator(serialization_alias=to_camel),
-        use_enum_values=True,
-    )
-    content_type: str = "application/pdf"
-    language: str = "en-UK"
-    url: Optional[str] = None
-    size: Optional[int] = None
-    hash: Optional[str] = None
-    title: Optional[str] = None
-    creation: Optional[str] = None
-
-
-=======
->>>>>>> 04606a4c
 class NrlSqsMessage(BaseModel):
     model_config = ConfigDict(
         alias_generator=AliasGenerator(serialization_alias=to_camel),
@@ -35,11 +18,6 @@
     snomed_code_practice_setting: SnomedCode = (
         SnomedCodes.GENERAL_MEDICAL_PRACTICE.value
     )
-<<<<<<< HEAD
-    description: Optional[str] = None
-    attachment: Optional[NrlAttachment] = None
-=======
     description: str = ""
     attachment: Optional[Attachment] = None
->>>>>>> 04606a4c
     action: str
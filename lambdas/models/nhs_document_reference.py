from datetime import datetime, timezone

from enums.metadata_field_names import DocumentReferenceMetadataFields
from pydantic import BaseModel


class UploadRequestDocument(BaseModel):
    fileName: str
    contentType: str
    docType: str


class NHSDocumentReference:
    def __init__(
        self,
        reference_id: str,
        nhs_number,
        file_name: str,
        s3_bucket_name: str,
        content_type: str = "application/pdf",
        current_gp_ods: str = "",
        sub_folder: str = "",
    ) -> None:
        self.id = reference_id
        self.nhs_number = nhs_number
        self.content_type = content_type
        self.current_gp_ods = current_gp_ods
        self.file_name = file_name
        self.created = datetime.now(timezone.utc).strftime("%Y-%m-%dT%H:%M:%S.%fZ")
        self.s3_bucket_name = s3_bucket_name
        self.deleted = ""
        self.virus_scanner_result = "Not Scanned"
<<<<<<< HEAD
        self.sub_folder = sub_folder
        self.file_location = self.set_file_location()

    def set_file_location(self):
        if self.sub_folder == "":
            return f"s3://{self.s3_bucket_name}/{self.s3_file_key}"
        return f"s3://{self.s3_bucket_name}/{self.sub_folder}/{self.s3_file_key}"
=======
        self.file_location = f"s3://{self.s3_bucket_name}/{self.s3_file_key}"
        self.uploaded = False
>>>>>>> 427dabc2

    def set_deleted(self) -> None:
        self.deleted = datetime.now(timezone.utc).strftime("%Y-%m-%dT%H:%M:%S.%fZ")

    def set_virus_scanner_result(self, updated_virus_scanner_result) -> None:
        self.virus_scanner_result = updated_virus_scanner_result

    def update_location(self, updated_file_location):
        self.file_location = updated_file_location

    def to_dict(self):
        document_metadata = {
            DocumentReferenceMetadataFields.ID.value: str(self.id),
            DocumentReferenceMetadataFields.NHS_NUMBER.value: self.nhs_number,
            DocumentReferenceMetadataFields.FILE_NAME.value: self.file_name,
            DocumentReferenceMetadataFields.FILE_LOCATION.value: self.file_location,
            DocumentReferenceMetadataFields.CREATED.value: self.created,
            DocumentReferenceMetadataFields.DELETED.value: self.deleted,
            DocumentReferenceMetadataFields.CONTENT_TYPE.value: self.content_type,
            DocumentReferenceMetadataFields.VIRUS_SCANNER_RESULT.value: self.virus_scanner_result,
            DocumentReferenceMetadataFields.CURRENT_GP_ODS.value: self.current_gp_ods,
            DocumentReferenceMetadataFields.UPLOADED.value: self.uploaded,
        }
        return document_metadata

    @property
    def s3_file_key(self):
        return f"{self.nhs_number}/{self.id}"

    def __eq__(self, other):
        return (
            self.id == other.id
            and self.nhs_number == other.nhs_number
            and self.content_type == other.content_type
            and self.file_name == other.file_name
            and self.created == other.created
            and self.deleted == other.deleted
            and self.virus_scanner_result == other.virus_scanner_result
            and self.file_location == other.file_location
        )<|MERGE_RESOLUTION|>--- conflicted
+++ resolved
@@ -30,18 +30,14 @@
         self.s3_bucket_name = s3_bucket_name
         self.deleted = ""
         self.virus_scanner_result = "Not Scanned"
-<<<<<<< HEAD
         self.sub_folder = sub_folder
         self.file_location = self.set_file_location()
+        self.uploaded = False
 
     def set_file_location(self):
         if self.sub_folder == "":
             return f"s3://{self.s3_bucket_name}/{self.s3_file_key}"
         return f"s3://{self.s3_bucket_name}/{self.sub_folder}/{self.s3_file_key}"
-=======
-        self.file_location = f"s3://{self.s3_bucket_name}/{self.s3_file_key}"
-        self.uploaded = False
->>>>>>> 427dabc2
 
     def set_deleted(self) -> None:
         self.deleted = datetime.now(timezone.utc).strftime("%Y-%m-%dT%H:%M:%S.%fZ")

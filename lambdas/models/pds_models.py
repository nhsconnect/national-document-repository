--- conflicted
+++ resolved
@@ -120,18 +120,11 @@
             nhsNumber=self.id,
             superseded=bool(nhs_number == id),
             restricted=not self.is_unrestricted(),
-<<<<<<< HEAD
-            general_practice_ods=self.get_ods_code_for_gp()
-        )
-        
-        return PatientDetails
-=======
             generalPracticeOds=self.get_active_ods_code_for_gp(),
             active = self.get_is_active_status()
         )
         
         return patient_details
->>>>>>> b36b094a
 
     def get_minimum_patient_details(self, nhs_number) -> PatientDetails:
         return PatientDetails(

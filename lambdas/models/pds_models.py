--- conflicted
+++ resolved
@@ -1,7 +1,3 @@
-<<<<<<< HEAD
-import datetime
-=======
->>>>>>> f3d15bb6
 from datetime import date
 from typing import Optional
 
@@ -33,19 +29,11 @@
     code: str
     display: str
 
+
 class Meta(BaseModel):
     versionId: str
     security: list[Security]
 
-class GPIdentifier(BaseModel):
-    system: Optional[str]
-    value: str
-    period: Optional[Period]
-
-class GeneralPractitioner(BaseModel):
-    id: Optional[str]
-    type: Optional[str]
-    identifier: GPIdentifier
 
 class GPIdentifier(BaseModel):
     system: Optional[str]
@@ -70,10 +58,7 @@
     superseded: bool
     restricted: bool
     general_practice_ods: Optional[str] = ""
-<<<<<<< HEAD
-=======
 
->>>>>>> f3d15bb6
 
 class Patient(BaseModel):
     model_config = conf
@@ -84,10 +69,7 @@
     name: list[Name]
     meta: Meta
     general_practitioner: Optional[list[GeneralPractitioner]] = []
-<<<<<<< HEAD
 
-=======
->>>>>>> f3d15bb6
 
     def get_security(self) -> Security:
         security = self.meta.security[0] if self.meta.security[0] else None
@@ -116,15 +98,9 @@
     def get_ods_code_for_gp(self) -> str:
         for entry in self.general_practitioner:
             gp_end_date = entry.identifier.period.end
-<<<<<<< HEAD
-            if not gp_end_date or gp_end_date > date.today():
-                return entry.identifier.value
-        raise ValueError('No active GP practice for the patient')
-=======
             if not gp_end_date or gp_end_date >= date.today():
                 return entry.identifier.value
         raise ValueError("No active GP practice for the patient")
->>>>>>> f3d15bb6
 
     def get_patient_details(self, nhs_number) -> PatientDetails:
         return PatientDetails(

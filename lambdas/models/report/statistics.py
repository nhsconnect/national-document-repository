import uuid
from decimal import Decimal
from typing import NamedTuple

from pydantic import BaseModel, ConfigDict, Field, field_serializer, field_validator
from pydantic.alias_generators import to_pascal


class StatisticData(BaseModel):
    model_config = ConfigDict(alias_generator=to_pascal, populate_by_name=True)
    statistic_id: str = Field(
        default_factory=lambda: str(uuid.uuid4()), alias="StatisticID"
    )
    date: str
    ods_code: str

    @field_serializer("statistic_id")
    def serialise_id(self, statistic_id) -> str:
        return f"{self.__class__.__name__}#{statistic_id}"

    # noinspection PyNestedDecorators
    @field_validator("statistic_id")
    @classmethod
    def deserialize_id(cls, raw_statistic_id: str) -> str:
        if "#" in raw_statistic_id:
            record_type, uuid_part = raw_statistic_id.split("#")
            class_name = cls.__name__
            assert (
                record_type == class_name
            ), f"StatisticID must be in the form of `{class_name}#uuid`"
        else:
            uuid_part = raw_statistic_id

        return uuid_part

    # noinspection PyNestedDecorators
    @field_validator("ods_code")
    @classmethod
    def fill_empty_ods_code(cls, ods_code: str) -> str:
        if not ods_code:
            return "NO_ODS_CODE"
        return ods_code


class RecordStoreData(StatisticData):
    total_number_of_records: int = 0
    number_of_document_types: int = 0
    total_size_of_records_in_megabytes: Decimal = Decimal(0)
    average_size_of_documents_per_patient_in_megabytes: Decimal = Decimal(0)


class OrganisationData(StatisticData):
    number_of_patients: int = 0
    average_records_per_patient: Decimal = Decimal(0)
    daily_count_stored: int = 0
    daily_count_viewed: int = 0
    daily_count_downloaded: int = 0
    daily_count_deleted: int = 0
    daily_count_searched: int = 0
<<<<<<< HEAD
    daily_count_ods_report_requested: int = 0
    daily_count_ods_report_created: int = 0
=======
    daily_count_users_accessing_deceased: int = 0
>>>>>>> 14bf5109


class ApplicationData(StatisticData):
    active_user_ids_hashed: list[str] = []


class LoadedStatisticData(NamedTuple):
    record_store_data: list[RecordStoreData]
    organisation_data: list[OrganisationData]
    application_data: list[ApplicationData]


def load_from_dynamodb_items(dynamodb_items: list[dict]) -> LoadedStatisticData:
    output = LoadedStatisticData([], [], [])

    for item in dynamodb_items:
        data_type = item["StatisticID"].split("#")[0]
        match data_type:
            case "RecordStoreData":
                output.record_store_data.append(RecordStoreData.model_validate(item))
            case "OrganisationData":
                output.organisation_data.append(OrganisationData.model_validate(item))
            case "ApplicationData":
                output.application_data.append(ApplicationData.model_validate(item))
            case _:
                raise ValueError(f"unknown type of statistic data: {data_type}")

    return output<|MERGE_RESOLUTION|>--- conflicted
+++ resolved
@@ -57,12 +57,9 @@
     daily_count_downloaded: int = 0
     daily_count_deleted: int = 0
     daily_count_searched: int = 0
-<<<<<<< HEAD
+    daily_count_users_accessing_deceased: int = 0
     daily_count_ods_report_requested: int = 0
     daily_count_ods_report_created: int = 0
-=======
-    daily_count_users_accessing_deceased: int = 0
->>>>>>> 14bf5109
 
 
 class ApplicationData(StatisticData):

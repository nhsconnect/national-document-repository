--- conflicted
+++ resolved
@@ -10,13 +10,8 @@
             "NhsNumber": "9000000009",
             "VirusScannerResult": "Clean",
             "CurrentGpOds": "Y12345",
-<<<<<<< HEAD
-            "Uploaded": True,
-            "Uploading": False,
-=======
             "Uploaded": "True",
             "Uploading": "False",
->>>>>>> c6681697
             "LastUpdated": 1704110400,  # Timestamp: 2024-01-01T12:00:00
         },
         {
@@ -29,13 +24,8 @@
             "NhsNumber": "9000000009",
             "VirusScannerResult": "Clean",
             "CurrentGpOds": "Y12345",
-<<<<<<< HEAD
-            "Uploaded": True,
-            "Uploading": False,
-=======
             "Uploaded": "True",
             "Uploading": "False",
->>>>>>> c6681697
             "LastUpdated": 1704110400,  # Timestamp: 2024-01-01T12:00:00
         },
         {
@@ -48,13 +38,8 @@
             "NhsNumber": "9000000009",
             "VirusScannerResult": "Clean",
             "CurrentGpOds": "Y12345",
-<<<<<<< HEAD
-            "Uploaded": True,
-            "Uploading": False,
-=======
             "Uploaded": "True",
             "Uploading": "False",
->>>>>>> c6681697
             "LastUpdated": 1704110400,  # Timestamp: 2024-01-01T12:00:00
         },
     ],

import json
import tempfile
from dataclasses import dataclass
from enum import Enum
from unittest import mock

import pytest
from models.document_reference import DocumentReference
from pydantic import ValidationError

REGION_NAME = "eu-west-2"

MOCK_TABLE_NAME = "test-table"
MOCK_BUCKET = "test-s3-bucket"

MOCK_ARF_TABLE_NAME_ENV_NAME = "DOCUMENT_STORE_DYNAMODB_NAME"
MOCK_ARF_BUCKET_ENV_NAME = "DOCUMENT_STORE_BUCKET_NAME"

MOCK_LG_TABLE_NAME_ENV_NAME = "LLOYD_GEORGE_DYNAMODB_NAME"
MOCK_LG_BUCKET_ENV_NAME = "LLOYD_GEORGE_BUCKET_NAME"

MOCK_ZIP_OUTPUT_BUCKET_ENV_NAME = "ZIPPED_STORE_BUCKET_NAME"
MOCK_ZIP_TRACE_TABLE_ENV_NAME = "ZIPPED_STORE_DYNAMODB_NAME"

MOCK_LG_STAGING_STORE_BUCKET_ENV_NAME = "STAGING_STORE_BUCKET_NAME"
MOCK_LG_METADATA_SQS_QUEUE_ENV_NAME = "METADATA_SQS_QUEUE_URL"
MOCK_LG_INVALID_SQS_QUEUE_ENV_NAME = "INVALID_SQS_QUEUE_URL"
MOCK_LG_BULK_UPLOAD_DYNAMO_ENV_NAME = "BULK_UPLOAD_DYNAMODB_NAME"

MOCK_AUTH_DYNAMODB_NAME = "AUTH_DYNAMODB_NAME"
MOCK_AUTH_STATE_TABLE_NAME_ENV_NAME = "AUTH_STATE_TABLE_NAME"
MOCK_AUTH_SESSION_TABLE_NAME_ENV_NAME = "AUTH_SESSION_TABLE_NAME"
MOCK_OIDC_CALLBACK_URL_ENV_NAME = "OIDC_CALLBACK_URL"
MOCK_OIDC_ISSUER_URL_ENV_NAME = "OIDC_ISSUER_URL"
MOCK_OIDC_TOKEN_URL_ENV_NAME = "OIDC_TOKEN_URL"
MOCK_OIDC_USER_INFO_URL_ENV_NAME = "OIDC_USER_INFO_URL"
MOCK_OIDC_JWKS_URL_ENV_NAME = "OIDC_JWKS_URL"
MOCK_OIDC_CLIENT_ID_ENV_NAME = "OIDC_CLIENT_ID"
MOCK_OIDC_CLIENT_SECRET_ENV_NAME = "OIDC_CLIENT_SECRET"
MOCK_WORKSPACE_ENV_NAME = "WORKSPACE"
MOCK_JWT_PUBLIC_KEY_NAME = "SSM_PARAM_JWT_TOKEN_PUBLIC_KEY"
MOCK_FEEDBACK_SENDER_EMAIL_ENV_NAME = "FROM_EMAIL_ADDRESS"
MOCK_FEEDBACK_EMAIL_SUBJECT_ENV_NAME = "EMAIL_SUBJECT"
MOCK_EMAIL_RECIPIENT_SSM_PARAM_KEY_ENV_NAME = "EMAIL_RECIPIENT_SSM_PARAM_KEY"
MOCK_APPCONFIG_APPLICATION_ENV_NAME = "APPCONFIG_APPLICATION"
MOCK_APPCONFIG_ENVIRONMENT_ENV_NAME = "APPCONFIG_ENVIRONMENT"
MOCK_APPCONFIG_CONFIGURATION_ENV_NAME = "APPCONFIG_CONFIGURATION"
MOCK_STATISTICS_TABLE_NAME = "STATISTICS_TABLE"
MOCK_STATISTICS_REPORT_BUCKET_NAME = "STATISTICAL_REPORTS_BUCKET"

MOCK_ARF_TABLE_NAME = "test_arf_dynamoDB_table"
MOCK_LG_TABLE_NAME = "test_lg_dynamoDB_table"
MOCK_BULK_REPORT_TABLE_NAME = "test_report_dynamoDB_table"
MOCK_ARF_BUCKET = "test_arf_s3_bucket"
MOCK_LG_BUCKET = "test_lg_s3_bucket"
MOCK_ZIP_OUTPUT_BUCKET = "test_s3_output_bucket"
MOCK_ZIP_TRACE_TABLE = "test_zip_table"
MOCK_LG_STAGING_STORE_BUCKET = "test_staging_bulk_store"
MOCK_LG_METADATA_SQS_QUEUE = "test_bulk_upload_metadata_queue"
MOCK_LG_INVALID_SQS_QUEUE = "INVALID_SQS_QUEUE_URL"
MOCK_STATISTICS_TABLE = "test_statistics_table"
MOCK_STATISTICS_REPORT_BUCKET = "test_statistics_report_bucket"

TEST_NHS_NUMBER = "9000000009"
TEST_OBJECT_KEY = "1234-4567-8912-HSDF-TEST"
TEST_FILE_KEY = "test_file_key"
TEST_FILE_NAME = "test.pdf"
TEST_VIRUS_SCANNER_RESULT = "not_scanned"
TEST_DOCUMENT_LOCATION = f"s3://{MOCK_BUCKET}/{TEST_OBJECT_KEY}"
TEST_CURRENT_GP_ODS = "Y12345"

AUTH_STATE_TABLE_NAME = "test_state_table"
AUTH_SESSION_TABLE_NAME = "test_session_table"
FAKE_URL = "https://fake-url.com"
OIDC_CALLBACK_URL = FAKE_URL
OIDC_ISSUER_URL = FAKE_URL
OIDC_TOKEN_URL = FAKE_URL
OIDC_USER_INFO_URL = FAKE_URL
OIDC_JWKS_URL = FAKE_URL
OIDC_CLIENT_ID = "client-id"
OIDC_CLIENT_SECRET = "client-secret-shhhhhh"
WORKSPACE = "dev"
JWT_PUBLIC_KEY = "mock_public_key"

SSM_PARAM_JWT_TOKEN_PUBLIC_KEY_ENV_NAME = "SSM_PARAM_JWT_TOKEN_PUBLIC_KEY"
SSM_PARAM_JWT_TOKEN_PUBLIC_KEY = "test_jwt_token_public_key"

MOCK_FEEDBACK_SENDER_EMAIL = "feedback@localhost"
MOCK_FEEDBACK_RECIPIENT_EMAIL_LIST = ["gp2gp@localhost", "test_email@localhost"]
MOCK_FEEDBACK_EMAIL_SUBJECT = "Digitised Lloyd George feedback"
MOCK_EMAIL_RECIPIENT_SSM_PARAM_KEY = "/prs/dev/user-input/feedback-recipient-email-list"

MOCK_INTERACTION_ID = "88888888-4444-4444-4444-121212121212"

MOCK_APPCONFIG_APPLICATION_ID = "A1234"
MOCK_APPCONFIG_ENVIRONMENT_ID = "B1234"
MOCK_APPCONFIG_CONFIGURATION_ID = "C1234"

MOCK_PRESIGNED_URL_ROLE_ARN_KEY = "PRESIGNED_ASSUME_ROLE"
MOCK_PRESIGNED_URL_ROLE_ARN_VALUE = "arn:aws:iam::test123"


@pytest.fixture
def set_env(monkeypatch):
    monkeypatch.setenv("AWS_DEFAULT_REGION", REGION_NAME)
    monkeypatch.setenv(MOCK_ARF_TABLE_NAME_ENV_NAME, MOCK_ARF_TABLE_NAME)
    monkeypatch.setenv(MOCK_ARF_BUCKET_ENV_NAME, MOCK_ARF_BUCKET)
    monkeypatch.setenv(MOCK_LG_TABLE_NAME_ENV_NAME, MOCK_LG_TABLE_NAME)
    monkeypatch.setenv(MOCK_LG_BUCKET_ENV_NAME, MOCK_LG_BUCKET)
    monkeypatch.setenv(
        "DYNAMODB_TABLE_LIST", json.dumps([MOCK_ARF_TABLE_NAME, MOCK_LG_TABLE_NAME])
    )
    monkeypatch.setenv(MOCK_ZIP_OUTPUT_BUCKET_ENV_NAME, MOCK_ZIP_OUTPUT_BUCKET)
    monkeypatch.setenv(MOCK_ZIP_TRACE_TABLE_ENV_NAME, MOCK_ZIP_TRACE_TABLE)
    monkeypatch.setenv(
        MOCK_LG_STAGING_STORE_BUCKET_ENV_NAME, MOCK_LG_STAGING_STORE_BUCKET
    )
    monkeypatch.setenv(MOCK_LG_METADATA_SQS_QUEUE_ENV_NAME, MOCK_LG_METADATA_SQS_QUEUE)
    monkeypatch.setenv(MOCK_LG_INVALID_SQS_QUEUE_ENV_NAME, MOCK_LG_INVALID_SQS_QUEUE)
    monkeypatch.setenv(MOCK_AUTH_STATE_TABLE_NAME_ENV_NAME, AUTH_STATE_TABLE_NAME)
    monkeypatch.setenv(MOCK_AUTH_SESSION_TABLE_NAME_ENV_NAME, AUTH_SESSION_TABLE_NAME)
    monkeypatch.setenv(MOCK_OIDC_CALLBACK_URL_ENV_NAME, OIDC_CALLBACK_URL)
    monkeypatch.setenv(MOCK_OIDC_CLIENT_ID_ENV_NAME, OIDC_CLIENT_ID)
    monkeypatch.setenv(MOCK_WORKSPACE_ENV_NAME, WORKSPACE)
    monkeypatch.setenv(MOCK_LG_BULK_UPLOAD_DYNAMO_ENV_NAME, MOCK_BULK_REPORT_TABLE_NAME)
    monkeypatch.setenv(MOCK_OIDC_ISSUER_URL_ENV_NAME, OIDC_USER_INFO_URL)
    monkeypatch.setenv(MOCK_OIDC_TOKEN_URL_ENV_NAME, OIDC_TOKEN_URL)
    monkeypatch.setenv(MOCK_OIDC_USER_INFO_URL_ENV_NAME, OIDC_USER_INFO_URL)
    monkeypatch.setenv(MOCK_OIDC_JWKS_URL_ENV_NAME, OIDC_JWKS_URL)
    monkeypatch.setenv(MOCK_OIDC_CLIENT_SECRET_ENV_NAME, OIDC_CLIENT_SECRET)
    monkeypatch.setenv(MOCK_JWT_PUBLIC_KEY_NAME, JWT_PUBLIC_KEY)
    monkeypatch.setenv(
        SSM_PARAM_JWT_TOKEN_PUBLIC_KEY_ENV_NAME, SSM_PARAM_JWT_TOKEN_PUBLIC_KEY
    )
    monkeypatch.setenv(MOCK_AUTH_DYNAMODB_NAME, "test_dynamo")
    monkeypatch.setenv(MOCK_FEEDBACK_SENDER_EMAIL_ENV_NAME, MOCK_FEEDBACK_SENDER_EMAIL)
    monkeypatch.setenv(
        MOCK_FEEDBACK_EMAIL_SUBJECT_ENV_NAME, MOCK_FEEDBACK_EMAIL_SUBJECT
    )
    monkeypatch.setenv(
        MOCK_EMAIL_RECIPIENT_SSM_PARAM_KEY_ENV_NAME, MOCK_EMAIL_RECIPIENT_SSM_PARAM_KEY
    )
    monkeypatch.setenv(
        MOCK_APPCONFIG_APPLICATION_ENV_NAME, MOCK_APPCONFIG_APPLICATION_ID
    )
    monkeypatch.setenv(
        MOCK_APPCONFIG_ENVIRONMENT_ENV_NAME, MOCK_APPCONFIG_ENVIRONMENT_ID
    )
    monkeypatch.setenv(
        MOCK_APPCONFIG_CONFIGURATION_ENV_NAME, MOCK_APPCONFIG_CONFIGURATION_ID
    )
<<<<<<< HEAD
    monkeypatch.setenv(
        MOCK_PRESIGNED_URL_ROLE_ARN_KEY, MOCK_PRESIGNED_URL_ROLE_ARN_VALUE
=======
    monkeypatch.setenv(MOCK_STATISTICS_TABLE_NAME, MOCK_STATISTICS_TABLE)
    monkeypatch.setenv(
        MOCK_STATISTICS_REPORT_BUCKET_NAME, MOCK_STATISTICS_REPORT_BUCKET
>>>>>>> 500a7925
    )


@pytest.fixture(scope="session", autouse=True)
def logger_mocker():
    with mock.patch("utils.audit_logging_setup.SensitiveAuditService.emit") as _fixture:
        yield _fixture


@pytest.fixture
def event():
    api_gateway_proxy_event = {
        "httpMethod": "GET",
        "headers": {"Authorization": "test_token"},
    }
    return api_gateway_proxy_event


@pytest.fixture
def context():
    @dataclass
    class LambdaContext:
        function_name: str = "test"
        aws_request_id: str = MOCK_INTERACTION_ID
        invoked_function_arn: str = (
            "arn:aws:lambda:eu-west-1:123456789101:function:test"
        )

    return LambdaContext()


@pytest.fixture
def mock_userinfo():
    role_id = "500000000001"
    org_code = "A9A5A"
    role_code = "R8015"
    user_id = "500000000000"
    mock_userinfo = {
        "nhsid_useruid": user_id,
        "name": "TestUserOne Caius Mr",
        "nhsid_nrbac_roles": [
            {
                "person_orgid": "500000000000",
                "person_roleid": role_id,
                "org_code": org_code,
                "role_name": '"Support":"Systems Support":"Systems Support Access Role"',
                "role_code": "S8001:G8005:" + role_code,
            },
            {
                "person_orgid": "500000000000",
                "person_roleid": "500000000000",
                "org_code": "B9A5A",
                "role_name": '"Primary Care Support England":"Systems Support Access Role"',
                "role_code": "S8001:G8005:R8015",
            },
        ],
        "given_name": "Caius",
        "family_name": "TestUserOne",
        "uid": "500000000000",
        "nhsid_user_orgs": [
            {"org_name": "NHSID DEV", "org_code": "A9A5A"},
            {"org_name": "Primary Care Support England", "org_code": "B9A5A"},
        ],
        "sub": "500000000000",
    }
    yield {
        "role_id": role_id,
        "role_code": role_code,
        "org_code": org_code,
        "user_id": user_id,
        "user_info": mock_userinfo,
    }


@pytest.fixture()
def validation_error() -> ValidationError:
    try:
        data = {}
        DocumentReference.model_validate(data)
    except ValidationError as e:
        return e


class MockError(Enum):
    Error = {
        "message": "Client error",
        "err_code": "AB_XXXX",
        "interaction_id": "88888888-4444-4444-4444-121212121212",
    }


@pytest.fixture
def mock_temp_folder(mocker):
    temp_folder = tempfile.mkdtemp()
    mocker.patch.object(tempfile, "mkdtemp", return_value=temp_folder)
    yield temp_folder<|MERGE_RESOLUTION|>--- conflicted
+++ resolved
@@ -149,14 +149,12 @@
     monkeypatch.setenv(
         MOCK_APPCONFIG_CONFIGURATION_ENV_NAME, MOCK_APPCONFIG_CONFIGURATION_ID
     )
-<<<<<<< HEAD
     monkeypatch.setenv(
         MOCK_PRESIGNED_URL_ROLE_ARN_KEY, MOCK_PRESIGNED_URL_ROLE_ARN_VALUE
-=======
+    )
     monkeypatch.setenv(MOCK_STATISTICS_TABLE_NAME, MOCK_STATISTICS_TABLE)
     monkeypatch.setenv(
         MOCK_STATISTICS_REPORT_BUCKET_NAME, MOCK_STATISTICS_REPORT_BUCKET
->>>>>>> 500a7925
     )
 
 

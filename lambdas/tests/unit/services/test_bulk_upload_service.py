--- conflicted
+++ resolved
@@ -242,11 +242,7 @@
 ):
     TEST_STAGING_METADATA.retries = 0
     mock_nrl_attachment = Attachment(
-<<<<<<< HEAD
-        url=f"{APIM_API_URL}/DocumentReference/{TEST_DOCUMENT_REFERENCE.id}",
-=======
         url=f"{APIM_API_URL}/DocumentReference/{SnomedCodes.LLOYD_GEORGE.value.code}~{TEST_DOCUMENT_REFERENCE.id}",
->>>>>>> a29502b3
     )
     mock_nrl_message = NrlSqsMessage(
         nhs_number=TEST_STAGING_METADATA.nhs_number,

from unittest.mock import MagicMock, patch

import boto3
import pytest
from boto3.dynamodb.conditions import Key
from enums.metadata_field_names import DynamoDocumentMetadataTableFields
from services.dynamo_services import DynamoDBService
<<<<<<< HEAD
from tests.unit.helpers.data.dynamo_responses import (MOCK_RESPONSE,
                                                      UNEXPECTED_RESPONSE)
=======
from tests.unit.helpers.data.dynamo_responses import MOCK_RESPONSE, UNEXPECTED_RESPONSE
>>>>>>> f37f43d8
from utils.exceptions import DynamoDbException, InvalidResourceIdException


@pytest.fixture
def mock_boto3_dynamo():
    return MagicMock()


@pytest.fixture
def mock_dynamo_table():
    return MagicMock()


def test_create_expressions_correctly_creates_an_expression_of_one_field():
    query_service = DynamoDBService("test_table")
    expected_projection = "#vscanResult"
    expected_expr_attr_names = {"#vscanResult": "VirusScannerResult"}

    fields_requested = [DynamoDocumentMetadataTableFields.VIRUS_SCAN_RESULT]

    actual_projection, actual_expr_attr_names = query_service.create_expressions(
        fields_requested
    )

    assert actual_projection == expected_projection
    assert actual_expr_attr_names == expected_expr_attr_names


def test_create_expressions_correctly_creates_an_expression_of_multiple_fields():
    query_service = DynamoDBService("test_table")
    expected_projection = "#nhsNumber,#indexed,#type"
    expected_expr_attr_names = {
        "#nhsNumber": "NhsNumber",
        "#indexed": "Indexed",
        "#type": "Type",
    }

    fields_requested = [
        DynamoDocumentMetadataTableFields.NHS_NUMBER,
        DynamoDocumentMetadataTableFields.INDEXED,
        DynamoDocumentMetadataTableFields.TYPE,
    ]

    actual_projection, actual_expr_attr_names = query_service.create_expressions(
        fields_requested
    )

    assert actual_projection == expected_projection
    assert actual_expr_attr_names == expected_expr_attr_names


def test_lambda_handler_returns_items_from_dynamo(mock_dynamo_table, mock_boto3_dynamo):
    with patch.object(boto3, "resource", return_value=mock_boto3_dynamo):
        mock_boto3_dynamo.Table.return_value = mock_dynamo_table
        mock_dynamo_table.query.return_value = MOCK_RESPONSE
        expected = MOCK_RESPONSE
        search_key_obj = Key("NhsNumber").eq("1234567890")
        expected_projection = "#fileName,#created"
        expected_expr_attr_names = {"#fileName": "FileName", "#created": "Created"}

        with patch.object(Key, "eq", return_value=search_key_obj):
<<<<<<< HEAD
            db_service = DynamoDBService("test_table",)
=======
            db_service = DynamoDBService(
                "test_table",
            )
>>>>>>> f37f43d8
            actual = db_service.query_service(
                "NhsNumberIndex",
                "NhsNumber",
                "0123456789",
                [
                    DynamoDocumentMetadataTableFields.FILE_NAME,
                    DynamoDocumentMetadataTableFields.CREATED,
                ],
            )

            mock_dynamo_table.query.assert_called_with(
                IndexName="NhsNumberIndex",
                KeyConditionExpression=search_key_obj,
                ExpressionAttributeNames=expected_expr_attr_names,
                ProjectionExpression=expected_projection,
            )

            assert expected == actual


def test_error_raised_when_no_fields_requested(mock_dynamo_table, mock_boto3_dynamo):
    with patch.object(boto3, "resource", return_value=mock_boto3_dynamo):
        mock_boto3_dynamo.Table.return_value = mock_dynamo_table
<<<<<<< HEAD
        query_service = DynamoDBService("test_table", )
        with pytest.raises(InvalidResourceIdException):
            query_service.query_service("test_index", "NhsNumber", "0123456789", [])
=======
        db_service = DynamoDBService(
            "test_table",
        )
        with pytest.raises(InvalidResourceIdException):
            db_service.query_service("test_index", "NhsNumber", "0123456789", [])
>>>>>>> f37f43d8


def test_error_raised_when_fields_requested_is_none(
    mock_dynamo_table, mock_boto3_dynamo
):
    with patch.object(boto3, "resource", return_value=mock_boto3_dynamo):
        mock_boto3_dynamo.Table.return_value = mock_dynamo_table
<<<<<<< HEAD
        query_service = DynamoDBService("test_table")
        with pytest.raises(InvalidResourceIdException):
            query_service.query_service("test_index", "NhsNumber", "0123456789")
=======
        db_service = DynamoDBService("test_table")
        with pytest.raises(InvalidResourceIdException):
            db_service.query_service("test_index", "NhsNumber", "0123456789")

>>>>>>> f37f43d8

def test_post_item_to_dynamo(mock_dynamo_table, mock_boto3_dynamo):
    with patch.object(boto3, "resource", return_value=mock_boto3_dynamo):
        mock_boto3_dynamo.Table.return_value = mock_dynamo_table
        db_service = DynamoDBService("test_table")
        db_service.post_item_service({"NhsNumber": "0123456789"})
        mock_dynamo_table.put_item.assert_called_once()


def test_DynamoDbException_raised_when_results_are_invalid(
    mock_dynamo_table, mock_boto3_dynamo
):
    with pytest.raises(DynamoDbException):
        with patch.object(boto3, "resource", return_value=mock_boto3_dynamo):
            mock_boto3_dynamo.Table.return_value = mock_dynamo_table
            mock_dynamo_table.query.return_value = UNEXPECTED_RESPONSE
            search_key_obj = Key("NhsNumber").eq("1234567890")

            with patch.object(Key, "eq", return_value=search_key_obj):
<<<<<<< HEAD
                query_service = DynamoDBService("test_table", "NhsNumberIndex")
                query_service.query_service(
=======
                db_service = DynamoDBService("test_table")
                db_service.query_service(
                    "NhsNumberIndex",
>>>>>>> f37f43d8
                    "NhsNumber",
                    "0123456789",
                    [
                        DynamoDocumentMetadataTableFields.FILE_NAME,
                        DynamoDocumentMetadataTableFields.CREATED,
                    ],
                )<|MERGE_RESOLUTION|>--- conflicted
+++ resolved
@@ -5,12 +5,7 @@
 from boto3.dynamodb.conditions import Key
 from enums.metadata_field_names import DynamoDocumentMetadataTableFields
 from services.dynamo_services import DynamoDBService
-<<<<<<< HEAD
-from tests.unit.helpers.data.dynamo_responses import (MOCK_RESPONSE,
-                                                      UNEXPECTED_RESPONSE)
-=======
 from tests.unit.helpers.data.dynamo_responses import MOCK_RESPONSE, UNEXPECTED_RESPONSE
->>>>>>> f37f43d8
 from utils.exceptions import DynamoDbException, InvalidResourceIdException
 
 
@@ -72,13 +67,9 @@
         expected_expr_attr_names = {"#fileName": "FileName", "#created": "Created"}
 
         with patch.object(Key, "eq", return_value=search_key_obj):
-<<<<<<< HEAD
-            db_service = DynamoDBService("test_table",)
-=======
             db_service = DynamoDBService(
                 "test_table",
             )
->>>>>>> f37f43d8
             actual = db_service.query_service(
                 "NhsNumberIndex",
                 "NhsNumber",
@@ -102,17 +93,11 @@
 def test_error_raised_when_no_fields_requested(mock_dynamo_table, mock_boto3_dynamo):
     with patch.object(boto3, "resource", return_value=mock_boto3_dynamo):
         mock_boto3_dynamo.Table.return_value = mock_dynamo_table
-<<<<<<< HEAD
-        query_service = DynamoDBService("test_table", )
-        with pytest.raises(InvalidResourceIdException):
-            query_service.query_service("test_index", "NhsNumber", "0123456789", [])
-=======
         db_service = DynamoDBService(
             "test_table",
         )
         with pytest.raises(InvalidResourceIdException):
             db_service.query_service("test_index", "NhsNumber", "0123456789", [])
->>>>>>> f37f43d8
 
 
 def test_error_raised_when_fields_requested_is_none(
@@ -120,16 +105,10 @@
 ):
     with patch.object(boto3, "resource", return_value=mock_boto3_dynamo):
         mock_boto3_dynamo.Table.return_value = mock_dynamo_table
-<<<<<<< HEAD
-        query_service = DynamoDBService("test_table")
-        with pytest.raises(InvalidResourceIdException):
-            query_service.query_service("test_index", "NhsNumber", "0123456789")
-=======
         db_service = DynamoDBService("test_table")
         with pytest.raises(InvalidResourceIdException):
             db_service.query_service("test_index", "NhsNumber", "0123456789")
 
->>>>>>> f37f43d8
 
 def test_post_item_to_dynamo(mock_dynamo_table, mock_boto3_dynamo):
     with patch.object(boto3, "resource", return_value=mock_boto3_dynamo):
@@ -149,14 +128,9 @@
             search_key_obj = Key("NhsNumber").eq("1234567890")
 
             with patch.object(Key, "eq", return_value=search_key_obj):
-<<<<<<< HEAD
-                query_service = DynamoDBService("test_table", "NhsNumberIndex")
-                query_service.query_service(
-=======
                 db_service = DynamoDBService("test_table")
                 db_service.query_service(
                     "NhsNumberIndex",
->>>>>>> f37f43d8
                     "NhsNumber",
                     "0123456789",
                     [

--- conflicted
+++ resolved
@@ -10,11 +10,7 @@
     create_test_doc_store_refs,
     create_test_lloyd_george_doc_store_refs,
 )
-<<<<<<< HEAD
-from utils.common_query_filters import UploadCompleted
-=======
 from utils.dynamo_utils import filter_expression_for_available_docs
->>>>>>> d545b9bf
 from utils.lambda_exceptions import DocumentManifestServiceException
 
 TEST_DOC_STORE_DOCUMENT_REFS = create_test_doc_store_refs()
@@ -73,11 +69,7 @@
     mock_document_service.fetch_available_document_references_by_type.assert_called_once_with(
         nhs_number=TEST_NHS_NUMBER,
         doc_type=SupportedDocumentTypes.ARF,
-<<<<<<< HEAD
-        query_filter=UploadCompleted,
-=======
         query_filter=mock_filters,
->>>>>>> d545b9bf
     )
     mock_s3_service.create_download_presigned_url.assert_called_once_with(
         s3_bucket_name=MOCK_ZIP_OUTPUT_BUCKET, file_key=mock_service.zip_file_name
@@ -101,11 +93,7 @@
     mock_document_service.fetch_available_document_references_by_type.assert_called_once_with(
         nhs_number=TEST_NHS_NUMBER,
         doc_type=SupportedDocumentTypes.LG,
-<<<<<<< HEAD
-        query_filter=UploadCompleted,
-=======
         query_filter=mock_filters,
->>>>>>> d545b9bf
     )
     mock_s3_service.create_download_presigned_url.assert_called_once_with(
         s3_bucket_name=MOCK_ZIP_OUTPUT_BUCKET, file_key=mock_service.zip_file_name
@@ -129,11 +117,7 @@
     mock_document_service.fetch_available_document_references_by_type.assert_called_once_with(
         nhs_number=TEST_NHS_NUMBER,
         doc_type=SupportedDocumentTypes.ALL,
-<<<<<<< HEAD
-        query_filter=UploadCompleted,
-=======
         query_filter=mock_filters,
->>>>>>> d545b9bf
     )
     mock_s3_service.create_download_presigned_url.assert_called_once_with(
         s3_bucket_name=MOCK_ZIP_OUTPUT_BUCKET, file_key=mock_service.zip_file_name

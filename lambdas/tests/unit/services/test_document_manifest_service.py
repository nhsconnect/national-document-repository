import os

import pytest
from enums.supported_document_types import SupportedDocumentTypes
from services.document_manifest_service import DocumentManifestService
<<<<<<< HEAD
from tests.unit.conftest import (
    MOCK_BUCKET,
    MOCK_ZIP_OUTPUT_BUCKET,
    MOCK_ZIP_TRACE_TABLE,
    TEST_NHS_NUMBER,
)
from tests.unit.helpers.data.test_documents import create_test_doc_store_refs
=======
from tests.unit.conftest import (MOCK_BUCKET, MOCK_ZIP_OUTPUT_BUCKET,
                                 TEST_NHS_NUMBER)
from tests.unit.helpers.data.s3_responses import MOCK_PRESIGNED_URL_RESPONSE
from tests.unit.helpers.data.test_documents import (
    create_test_doc_store_refs, create_test_lloyd_george_doc_store_refs)
from utils.exceptions import DocumentManifestServiceException
>>>>>>> 0f09b022

TEST_DOC_STORE_DOCUMENT_REFS = create_test_doc_store_refs()
TEST_LLOYD_GEORGE_DOCUMENT_REFS = create_test_lloyd_george_doc_store_refs()



@pytest.fixture
def mock_service(mocker, set_env):
    service = DocumentManifestService(TEST_NHS_NUMBER)
    mocker.patch.object(service, "s3_service")
    mocker.patch.object(service, "dynamo_service")
    mocker.patch.object(service, "document_service")
    yield service


@pytest.fixture
def mock_document_service(mocker, mock_service):
    mock_document_service = mock_service.document_service
    mocker.patch.object(
        mock_document_service, "fetch_available_document_references_by_type"
    )
    yield mock_document_service


@pytest.fixture
def mock_s3_service(mocker, mock_service):
    mock_s3_service = mock_service.s3_service
    mocker.patch.object(mock_s3_service, "create_download_presigned_url")
    mocker.patch.object(mock_s3_service, "upload_file")
    mock_s3_service.create_download_presigned_url.return_value = (
        MOCK_PRESIGNED_URL_RESPONSE
    )
    yield mock_s3_service


@pytest.fixture
def mock_dynamo_service(mocker, mock_service):
    mock_dynamo_service = mock_service.dynamo_service
    mocker.patch.object(mock_dynamo_service, "create_item")
    yield mock_dynamo_service

from tests.unit.conftest import set_env
def test_create_document_manifest_presigned_url_doc_store(
    mock_service, mock_s3_service, mock_document_service
):
    mock_document_service.fetch_available_document_references_by_type.return_value = (
        TEST_DOC_STORE_DOCUMENT_REFS
    )

    response = mock_service.create_document_manifest_presigned_url(
        SupportedDocumentTypes.ARF.value
    )

    assert mock_service.zip_file_name == f"patient-record-{TEST_NHS_NUMBER}.zip"
    assert response == MOCK_PRESIGNED_URL_RESPONSE
    mock_document_service.fetch_available_document_references_by_type.assert_called_once_with(
        nhs_number=TEST_NHS_NUMBER, doc_type=SupportedDocumentTypes.ARF.value
    )
    mock_s3_service.create_download_presigned_url.assert_called_once_with(
        s3_bucket_name=MOCK_ZIP_OUTPUT_BUCKET, file_key=mock_service.zip_file_name
    )


def test_create_document_manifest_presigned_url_lloyd_george(
    mock_service, mock_s3_service, mock_document_service
):
    mock_service.document_service.fetch_available_document_references_by_type.return_value = (
        TEST_LLOYD_GEORGE_DOCUMENT_REFS
    )

    response = mock_service.create_document_manifest_presigned_url(
        SupportedDocumentTypes.LG.value
    )

    assert mock_service.zip_file_name == f"patient-record-{TEST_NHS_NUMBER}.zip"
    assert response == MOCK_PRESIGNED_URL_RESPONSE
    mock_document_service.fetch_available_document_references_by_type.assert_called_once_with(
        nhs_number=TEST_NHS_NUMBER, doc_type=SupportedDocumentTypes.LG.value
    )
    mock_s3_service.create_download_presigned_url.assert_called_once_with(
        s3_bucket_name=MOCK_ZIP_OUTPUT_BUCKET, file_key=mock_service.zip_file_name
    )


def test_create_document_manifest_presigned_url_all(
    mocker, mock_service, mock_s3_service, mock_document_service
):
    mock_service.document_service.fetch_available_document_references_by_type.return_value = (
        TEST_DOC_STORE_DOCUMENT_REFS + TEST_LLOYD_GEORGE_DOCUMENT_REFS
    )

    response = mock_service.create_document_manifest_presigned_url(
        SupportedDocumentTypes.ALL.value
    )

    assert mock_service.zip_file_name == f"patient-record-{TEST_NHS_NUMBER}.zip"
    assert response == MOCK_PRESIGNED_URL_RESPONSE
    mock_document_service.fetch_available_document_references_by_type.assert_called_once_with(
        nhs_number=TEST_NHS_NUMBER, doc_type=SupportedDocumentTypes.ALL.value
    )
    mock_s3_service.create_download_presigned_url.assert_called_once_with(
        s3_bucket_name=MOCK_ZIP_OUTPUT_BUCKET, file_key=mock_service.zip_file_name
    )


def test_create_document_manifest_presigned_raises_exception_when_validation_error(
    mock_service, validation_error
):
    mock_service.document_service.fetch_available_document_references_by_type.side_effect = (
        validation_error
    )

    with pytest.raises(DocumentManifestServiceException):
        mock_service.create_document_manifest_presigned_url(
            SupportedDocumentTypes.ALL.value
        )


def test_create_document_manifest_presigned_raises_exception_when_documents_empty(
    mock_service,
):
    mock_service.document_service.fetch_available_document_references_by_type.return_value = (
        []
    )

    with pytest.raises(DocumentManifestServiceException):
        mock_service.create_document_manifest_presigned_url(
            SupportedDocumentTypes.ALL.value
        )


def test_download_documents_to_be_zipped_handles_duplicate_file_names(mock_service):
    mock_service.documents = TEST_LLOYD_GEORGE_DOCUMENT_REFS

    mock_service.documents[0].file_name = "test.pdf"
    mock_service.documents[1].file_name = "test.pdf"
    mock_service.documents[2].file_name = "test.pdf"

    mock_service.download_documents_to_be_zipped(TEST_LLOYD_GEORGE_DOCUMENT_REFS)

    assert mock_service.documents[0].file_name == "test.pdf"
    assert mock_service.documents[1].file_name == "test(2).pdf"
    assert mock_service.documents[2].file_name == "test(3).pdf"


def test_download_documents_to_be_zipped_calls_download_file(
    mock_service, mock_s3_service
):
    mock_service.download_documents_to_be_zipped(TEST_LLOYD_GEORGE_DOCUMENT_REFS)

    assert mock_s3_service.download_file.call_count == 3


def test_download_documents_to_be_zipped_creates_download_path(
    mock_service, mock_s3_service
):
    expected_download_path = os.path.join(
        mock_service.temp_downloads_dir, TEST_DOC_STORE_DOCUMENT_REFS[0].file_name
    )
    expected_document_file_key = TEST_DOC_STORE_DOCUMENT_REFS[0].get_file_key()

    mock_service.download_documents_to_be_zipped([TEST_DOC_STORE_DOCUMENT_REFS[0]])
    mock_s3_service.download_file.assert_called_with(
        MOCK_BUCKET, expected_document_file_key, expected_download_path
    )


def test_upload_zip_file(mock_service, mock_s3_service, mock_dynamo_service):
    expected_upload_path = os.path.join(
        mock_service.temp_output_dir, mock_service.zip_file_name
    )
    mock_service.upload_zip_file()

    mock_s3_service.upload_file.assert_called_with(
        file_name=expected_upload_path,
        s3_bucket_name=MOCK_ZIP_OUTPUT_BUCKET,
        file_key=mock_service.zip_file_name,
    )

    mock_dynamo_service.create_item.assert_called_once()<|MERGE_RESOLUTION|>--- conflicted
+++ resolved
@@ -3,22 +3,12 @@
 import pytest
 from enums.supported_document_types import SupportedDocumentTypes
 from services.document_manifest_service import DocumentManifestService
-<<<<<<< HEAD
-from tests.unit.conftest import (
-    MOCK_BUCKET,
-    MOCK_ZIP_OUTPUT_BUCKET,
-    MOCK_ZIP_TRACE_TABLE,
-    TEST_NHS_NUMBER,
-)
-from tests.unit.helpers.data.test_documents import create_test_doc_store_refs
-=======
 from tests.unit.conftest import (MOCK_BUCKET, MOCK_ZIP_OUTPUT_BUCKET,
                                  TEST_NHS_NUMBER)
 from tests.unit.helpers.data.s3_responses import MOCK_PRESIGNED_URL_RESPONSE
 from tests.unit.helpers.data.test_documents import (
     create_test_doc_store_refs, create_test_lloyd_george_doc_store_refs)
 from utils.exceptions import DocumentManifestServiceException
->>>>>>> 0f09b022
 
 TEST_DOC_STORE_DOCUMENT_REFS = create_test_doc_store_refs()
 TEST_LLOYD_GEORGE_DOCUMENT_REFS = create_test_lloyd_george_doc_store_refs()

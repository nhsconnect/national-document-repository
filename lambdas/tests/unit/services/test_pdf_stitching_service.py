--- conflicted
+++ resolved
@@ -1,677 +1,3 @@
-<<<<<<< HEAD
-import json
-import os
-from io import BytesIO
-from random import shuffle
-from unittest.mock import call
-
-import pytest
-from enums.lambda_error import LambdaError
-from enums.nrl_sqs_upload import NrlActionTypes
-from enums.snomed_codes import SnomedCodes
-from enums.supported_document_types import SupportedDocumentTypes
-from freezegun.api import freeze_time
-from models.fhir.R4.fhir_document_reference import Attachment
-from models.sqs.nrl_sqs_message import NrlSqsMessage
-from models.sqs.pdf_stitching_sqs_message import PdfStitchingSqsMessage
-from pypdf import PdfReader, PdfWriter
-from tests.unit.conftest import (
-    MOCK_CLIENT_ERROR,
-    MOCK_LG_BUCKET,
-    MOCK_LG_TABLE_NAME,
-    MOCK_UNSTITCHED_LG_TABLE_NAME,
-    TEST_BASE_DIRECTORY,
-    TEST_NHS_NUMBER,
-    TEST_UUID,
-)
-from tests.unit.helpers.data.sqs.test_messages import stitching_queue_message_event
-from tests.unit.helpers.data.test_documents import (
-    create_singular_test_lloyd_george_doc_store_ref,
-    create_test_lloyd_george_doc_store_refs,
-)
-from utils.lambda_exceptions import PdfStitchingException
-
-from lambdas.services.pdf_stitching_service import PdfStitchingService
-
-TEST_DOCUMENT_REFERENCES = create_test_lloyd_george_doc_store_refs()
-TEST_1_OF_1_DOCUMENT_REFERENCE = create_singular_test_lloyd_george_doc_store_ref()
-
-
-@pytest.fixture
-def mock_service(set_env, mocker):
-    service = PdfStitchingService()
-    mocker.patch.object(service, "dynamo_service")
-    mocker.patch.object(service, "s3_service")
-    mocker.patch.object(service, "document_service")
-    mocker.patch.object(service, "sqs_service")
-    service.target_dynamo_table = SupportedDocumentTypes.LG.get_dynamodb_table_name()
-    service.target_bucket = SupportedDocumentTypes.LG.get_s3_bucket_name()
-    return service
-
-
-@pytest.fixture
-def mock_create_stitched_reference(mocker, mock_service):
-    return mocker.patch.object(mock_service, "create_stitched_reference")
-
-
-@pytest.fixture
-def mock_sort_multipart_object_keys(mocker, mock_service):
-    return mocker.patch.object(mock_service, "sort_multipart_object_keys")
-
-
-@pytest.fixture
-def mock_process_stitching(mocker, mock_service):
-    return mocker.patch.object(mock_service, "process_stitching")
-
-
-@pytest.fixture
-def mock_upload_stitched_file(mocker, mock_service):
-    return mocker.patch.object(mock_service, "upload_stitched_file")
-
-
-@pytest.fixture
-def mock_migrate_multipart_references(mocker, mock_service):
-    return mocker.patch.object(mock_service, "migrate_multipart_references")
-
-
-@pytest.fixture
-def mock_write_stitching_reference(mocker, mock_service):
-    return mocker.patch.object(mock_service, "write_stitching_reference")
-
-
-@pytest.fixture
-def mock_publish_nrl_message(mocker, mock_service):
-    return mocker.patch.object(mock_service, "publish_nrl_message")
-
-
-@pytest.fixture
-def mock_retrieve_multipart_references(mocker, mock_service):
-    return mocker.patch.object(mock_service, "retrieve_multipart_references")
-
-
-@pytest.fixture
-def mock_rollback_stitching_process(mocker, mock_service):
-    return mocker.patch.object(mock_service, "rollback_stitching_process")
-
-
-@pytest.fixture
-def mock_rollback_stitched_reference(mocker, mock_service):
-    return mocker.patch.object(mock_service, "rollback_stitched_reference")
-
-
-@pytest.fixture
-def mock_rollback_reference_migration(mocker, mock_service):
-    return mocker.patch.object(mock_service, "rollback_reference_migration")
-
-
-@pytest.fixture
-def mock_download_fileobj():
-    def _mock_download_fileobj(
-        s3_object_data: dict[str, BytesIO], Bucket: str, Key: str, Fileobj: BytesIO
-    ):
-        if Key in s3_object_data:
-            Fileobj.write(s3_object_data[Key].read())
-        Fileobj.seek(0)
-
-    return _mock_download_fileobj
-
-
-@pytest.mark.parametrize(
-    "doc_type",
-    [
-        SupportedDocumentTypes.LG,
-        SupportedDocumentTypes.ARF,
-    ],
-)
-def test_retrieve_multipart_references_returns_multipart_references(
-    mock_service, doc_type
-):
-    mock_service.document_service.fetch_available_document_references_by_type.return_value = (
-        TEST_DOCUMENT_REFERENCES
-    )
-
-    expected = TEST_DOCUMENT_REFERENCES
-
-    actual = mock_service.retrieve_multipart_references(
-        nhs_number=TEST_NHS_NUMBER, doc_type=doc_type
-    )
-
-    assert expected == actual
-    mock_service.document_service.fetch_available_document_references_by_type.assert_called_once()
-
-
-def test_retrieve_multipart_references_returns_empty_list_if_LG_stitched(mock_service):
-    mock_service.document_service.fetch_available_document_references_by_type.return_value = [
-        TEST_1_OF_1_DOCUMENT_REFERENCE
-    ]
-
-    expected = []
-
-    actual = mock_service.retrieve_multipart_references(
-        nhs_number=TEST_NHS_NUMBER, doc_type=SupportedDocumentTypes.LG
-    )
-
-    assert expected == actual
-    mock_service.document_service.fetch_available_document_references_by_type.assert_called_once()
-
-
-def test_process_message(
-    mock_service,
-    mock_retrieve_multipart_references,
-    mock_create_stitched_reference,
-    mock_sort_multipart_object_keys,
-    mock_process_stitching,
-    mock_upload_stitched_file,
-    mock_migrate_multipart_references,
-    mock_write_stitching_reference,
-    mock_publish_nrl_message,
-):
-    test_message_body = json.loads(stitching_queue_message_event["Records"][0]["body"])
-    test_message = PdfStitchingSqsMessage.model_validate(test_message_body)
-    test_stream = BytesIO()
-    test_sorted_keys = [
-        reference.get_file_key() for reference in TEST_DOCUMENT_REFERENCES
-    ]
-
-    mock_sort_multipart_object_keys.return_value = test_sorted_keys
-    mock_process_stitching.return_value = test_stream
-
-    mock_retrieve_multipart_references.return_value = TEST_DOCUMENT_REFERENCES
-
-    mock_service.process_message(test_message)
-
-    mock_create_stitched_reference.assert_called_once_with(
-        document_reference=TEST_DOCUMENT_REFERENCES[0]
-    )
-    mock_sort_multipart_object_keys.assert_called_once_with()
-    mock_process_stitching.assert_called_once_with(s3_object_keys=test_sorted_keys)
-    mock_upload_stitched_file.assert_called_once_with(stitching_data_stream=test_stream)
-    mock_migrate_multipart_references.assert_called_once_with()
-    mock_write_stitching_reference.assert_called_once()
-    mock_publish_nrl_message.assert_called_once()
-
-
-def test_process_message_handles_singular_or_none_references(
-    mock_service,
-    mock_retrieve_multipart_references,
-    mock_create_stitched_reference,
-    mock_sort_multipart_object_keys,
-    mock_process_stitching,
-    mock_upload_stitched_file,
-    mock_migrate_multipart_references,
-    mock_write_stitching_reference,
-    mock_publish_nrl_message,
-):
-    test_message_body = json.loads(stitching_queue_message_event["Records"][0]["body"])
-    test_message = PdfStitchingSqsMessage.model_validate(test_message_body)
-
-    mock_retrieve_multipart_references.return_value = []
-
-    mock_service.process_message(test_message)
-
-    mock_create_stitched_reference.assert_not_called()
-    mock_sort_multipart_object_keys.assert_not_called()
-    mock_process_stitching.assert_not_called()
-    mock_upload_stitched_file.assert_not_called()
-    mock_migrate_multipart_references.assert_not_called()
-    mock_write_stitching_reference.assert_not_called()
-    mock_publish_nrl_message.assert_not_called()
-
-
-@freeze_time("2025-01-01 12:00:00")
-@pytest.mark.parametrize(
-    "document_reference",
-    [
-        TEST_DOCUMENT_REFERENCES[0],
-        TEST_DOCUMENT_REFERENCES[1],
-        TEST_DOCUMENT_REFERENCES[2],
-    ],
-)
-def test_create_stitched_reference(mock_service, mock_uuid, document_reference):
-    assert not mock_service.stitched_reference
-
-    mock_service.create_stitched_reference(document_reference)
-
-    actual = mock_service.stitched_reference
-
-    assert actual.id == TEST_UUID
-    assert actual.content_type == "application/pdf"
-    assert actual.created == "2025-01-01T12:00:00.000000Z"
-    assert actual.deleted == ""
-    assert (
-        actual.file_location == f"s3://{MOCK_LG_BUCKET}/{TEST_NHS_NUMBER}/{TEST_UUID}"
-    )
-    assert (
-        actual.file_name
-        == "1of1_Lloyd_George_Record_[Joe Bloggs]_[9000000009]_[30-12-2019].pdf"
-    )
-    assert actual.nhs_number == TEST_NHS_NUMBER
-    assert actual.virus_scanner_result == "Clean"
-    assert actual.uploaded is True
-    assert actual.uploading is False
-    assert actual.last_updated == 1735732800
-
-
-def test_process_stitching(mock_service, mock_download_fileobj):
-    test_pdf_1 = os.path.join(TEST_BASE_DIRECTORY, "helpers/data/pdf/", "file1.pdf")
-    test_pdf_2 = os.path.join(TEST_BASE_DIRECTORY, "helpers/data/pdf/", "file2.pdf")
-    test_pdf_3 = os.path.join(TEST_BASE_DIRECTORY, "helpers/data/pdf/", "file3.pdf")
-
-    with open(test_pdf_1, "rb") as file:
-        test_pdf_1_bytes = file.read()
-
-    with open(test_pdf_2, "rb") as file:
-        test_pdf_2_bytes = file.read()
-
-    with open(test_pdf_3, "rb") as file:
-        test_pdf_3_bytes = file.read()
-
-    s3_object_data = {
-        "file1.pdf": BytesIO(test_pdf_1_bytes),
-        "file2.pdf": BytesIO(test_pdf_2_bytes),
-        "file3.pdf": BytesIO(test_pdf_3_bytes),
-    }
-
-    expected_writer = PdfWriter()
-    expected_writer.add_page(PdfReader(stream=BytesIO(test_pdf_1_bytes)).pages[0])
-    expected_writer.add_page(PdfReader(stream=BytesIO(test_pdf_2_bytes)).pages[0])
-    expected_writer.add_page(PdfReader(stream=BytesIO(test_pdf_3_bytes)).pages[0])
-
-    expected_stream = BytesIO()
-    expected_writer.write(expected_stream)
-    expected_stream.seek(0)
-
-    mock_service.s3_service.client.download_fileobj.side_effect = (
-        lambda Bucket, Key, Fileobj: mock_download_fileobj(
-            s3_object_data, Bucket, Key, Fileobj
-        )
-    )
-
-    actual_stream = mock_service.process_stitching(list(s3_object_data.keys()))
-
-    assert actual_stream.read() == expected_stream.read()
-
-
-def test_upload_stitched_file(mock_service):
-    mock_service.stitched_reference = TEST_1_OF_1_DOCUMENT_REFERENCE
-    test_stream = BytesIO()
-
-    mock_service.upload_stitched_file(test_stream)
-
-    mock_service.s3_service.client.upload_fileobj.assert_called_with(
-        Fileobj=test_stream,
-        Bucket=MOCK_LG_BUCKET,
-        Key=f"{TEST_NHS_NUMBER}/test-key-123",
-    )
-
-
-def test_upload_stitched_file_handles_client_error(mock_service, caplog):
-    mock_service.stitched_reference = TEST_1_OF_1_DOCUMENT_REFERENCE
-    mock_service.s3_service.client.upload_fileobj.side_effect = MOCK_CLIENT_ERROR
-    expected_err_msg = (
-        "Failed to upload stitched file to S3: "
-        "An error occurred (500) when calling the TEST operation: Test error message"
-    )
-
-    with pytest.raises(PdfStitchingException) as e:
-        mock_service.upload_stitched_file(BytesIO())
-
-    assert caplog.records[-1].msg == expected_err_msg
-    assert caplog.records[-1].levelname == "ERROR"
-    assert e.value.error is LambdaError.StitchError
-
-
-def test_migrate_multipart_references(mock_service):
-    mock_service.multipart_references = TEST_DOCUMENT_REFERENCES
-    mock_service.migrate_multipart_references()
-
-    expected_create_calls = [
-        call(
-            table_name=MOCK_UNSTITCHED_LG_TABLE_NAME,
-            item={
-                "ContentType": "application/pdf",
-                "Created": "2024-01-01T12:00:00.000Z",
-                "Deleted": "",
-                "FileLocation": f"{TEST_DOCUMENT_REFERENCES[0].file_location}",
-                "FileName": f"{TEST_DOCUMENT_REFERENCES[0].file_name}",
-                "ID": f"{TEST_DOCUMENT_REFERENCES[0].id}",
-                "LastUpdated": 1704110400,
-                "NhsNumber": f"{TEST_DOCUMENT_REFERENCES[0].nhs_number}",
-                "Uploaded": True,
-                "Uploading": False,
-                "VirusScannerResult": "Clean",
-            },
-        ),
-        call(
-            table_name=MOCK_UNSTITCHED_LG_TABLE_NAME,
-            item={
-                "ContentType": "application/pdf",
-                "Created": "2024-01-01T12:00:00.000Z",
-                "Deleted": "",
-                "FileLocation": f"{TEST_DOCUMENT_REFERENCES[1].file_location}",
-                "FileName": f"{TEST_DOCUMENT_REFERENCES[1].file_name}",
-                "ID": f"{TEST_DOCUMENT_REFERENCES[1].id}",
-                "LastUpdated": 1704110400,
-                "NhsNumber": f"{TEST_DOCUMENT_REFERENCES[1].nhs_number}",
-                "Uploaded": True,
-                "Uploading": False,
-                "VirusScannerResult": "Clean",
-            },
-        ),
-        call(
-            table_name=MOCK_UNSTITCHED_LG_TABLE_NAME,
-            item={
-                "ContentType": "application/pdf",
-                "Created": "2024-01-01T12:00:00.000Z",
-                "Deleted": "",
-                "FileLocation": f"{TEST_DOCUMENT_REFERENCES[2].file_location}",
-                "FileName": f"{TEST_DOCUMENT_REFERENCES[2].file_name}",
-                "ID": f"{TEST_DOCUMENT_REFERENCES[2].id}",
-                "LastUpdated": 1704110400,
-                "NhsNumber": f"{TEST_DOCUMENT_REFERENCES[2].nhs_number}",
-                "Uploaded": True,
-                "Uploading": False,
-                "VirusScannerResult": "Clean",
-            },
-        ),
-    ]
-
-    expected_delete_calls = []
-    for reference in TEST_DOCUMENT_REFERENCES:
-        expected_delete_calls.append(
-            call(table_name=MOCK_LG_TABLE_NAME, key={"ID": reference.id})
-        )
-
-    assert mock_service.dynamo_service.create_item.call_count == 3
-    mock_service.dynamo_service.create_item.assert_has_calls(expected_create_calls)
-    assert mock_service.dynamo_service.delete_item.call_count == 3
-    mock_service.dynamo_service.delete_item.assert_has_calls(expected_delete_calls)
-
-
-def test_migrate_multipart_references_handles_client_error_on_create(
-    mock_service, caplog
-):
-    mock_service.multipart_references = TEST_DOCUMENT_REFERENCES
-    mock_service.dynamo_service.create_item.side_effect = MOCK_CLIENT_ERROR
-    expected_err_msg = (
-        "Failed to migrate multipart references: "
-        "An error occurred (500) when calling the TEST operation: Test error message"
-    )
-
-    with pytest.raises(PdfStitchingException) as e:
-        mock_service.migrate_multipart_references()
-
-    assert caplog.records[-1].msg == expected_err_msg
-    assert caplog.records[-1].levelname == "ERROR"
-    assert e.value.error is LambdaError.MultipartError
-
-
-def test_migrate_multipart_references_handles_client_error_on_delete(
-    mock_service, caplog
-):
-    mock_service.multipart_references = TEST_DOCUMENT_REFERENCES
-    mock_service.dynamo_service.delete_item.side_effect = MOCK_CLIENT_ERROR
-    expected_err_msg = (
-        "Failed to cleanup multipart references: "
-        "An error occurred (500) when calling the TEST operation: Test error message"
-    )
-
-    with pytest.raises(PdfStitchingException) as e:
-        mock_service.migrate_multipart_references()
-
-    assert caplog.records[-1].msg == expected_err_msg
-    assert caplog.records[-1].levelname == "ERROR"
-    assert e.value.error is LambdaError.MultipartError
-
-
-@freeze_time("2024-01-01T12:00:00Z")
-def test_write_stitching_reference(mock_service, mock_uuid):
-    mock_service.create_stitched_reference(TEST_1_OF_1_DOCUMENT_REFERENCE)
-
-    mock_service.write_stitching_reference()
-
-    mock_service.dynamo_service.create_item.assert_called_once_with(
-        table_name=MOCK_LG_TABLE_NAME,
-        item={
-            "ContentType": "application/pdf",
-            "Created": "2024-01-01T12:00:00.000000Z",
-            "Deleted": "",
-            "CurrentGpOds": "Y12345",
-            "FileLocation": f"s3://{MOCK_LG_BUCKET}/{TEST_NHS_NUMBER}/{TEST_UUID}",
-            "FileName": f"{TEST_1_OF_1_DOCUMENT_REFERENCE.file_name}",
-            "ID": f"{TEST_UUID}",
-            "LastUpdated": TEST_1_OF_1_DOCUMENT_REFERENCE.last_updated,
-            "NhsNumber": f"{TEST_1_OF_1_DOCUMENT_REFERENCE.nhs_number}",
-            "Uploaded": True,
-            "Uploading": False,
-            "VirusScannerResult": "Clean",
-        },
-    )
-
-
-def test_write_stitching_reference_handles_client_error(mock_service, caplog):
-    mock_service.stitched_reference = TEST_1_OF_1_DOCUMENT_REFERENCE
-    mock_service.dynamo_service.create_item.side_effect = MOCK_CLIENT_ERROR
-    expected_err_msg = (
-        "Failed to create stitching reference: "
-        "An error occurred (500) when calling the TEST operation: Test error message"
-    )
-
-    with pytest.raises(PdfStitchingException) as e:
-        mock_service.write_stitching_reference()
-
-    assert caplog.records[-1].msg == expected_err_msg
-    assert caplog.records[-1].levelname == "ERROR"
-    assert e.value.error is LambdaError.StitchError
-
-
-def test_publish_nrl_message(mock_service, mock_uuid):
-    mock_service.stitched_reference = TEST_1_OF_1_DOCUMENT_REFERENCE
-
-    expected_apim_attachment = Attachment(
-        url=f"https://apim.api.service.uk/DocumentReference/{SnomedCodes.LLOYD_GEORGE.value.code}~{mock_service.stitched_reference.id}",
-        contentType="application/pdf",
-    )
-
-    expected_nrl_message = NrlSqsMessage(
-        nhs_number=mock_service.stitched_reference.nhs_number,
-        action=NrlActionTypes.CREATE,
-        attachment=expected_apim_attachment,
-    )
-
-    mock_service.publish_nrl_message(
-        snomed_code_doc_type=SnomedCodes.LLOYD_GEORGE.value
-    )
-
-    mock_service.sqs_service.send_message_fifo.assert_called_once_with(
-        queue_url="https://test-queue.com",
-        message_body=expected_nrl_message.model_dump_json(),
-        group_id=f"nrl_sqs_{TEST_UUID}",
-    )
-
-
-def test_publish_nrl_message_handles_client_error(mock_service):
-    mock_service.stitched_reference = TEST_1_OF_1_DOCUMENT_REFERENCE
-    mock_service.sqs_service.send_message_fifo.side_effect = MOCK_CLIENT_ERROR
-
-    with pytest.raises(PdfStitchingException):
-        mock_service.publish_nrl_message(
-            snomed_code_doc_type=SnomedCodes.LLOYD_GEORGE.value
-        )
-
-
-def test_sort_multipart_object_keys_sorts_references_and_returns_keys(mock_service):
-    mock_service.multipart_references = TEST_DOCUMENT_REFERENCES
-
-    shuffle(mock_service.multipart_references)
-
-    expected = [
-        f"{TEST_NHS_NUMBER}/test-key-1",
-        f"{TEST_NHS_NUMBER}/test-key-2",
-        f"{TEST_NHS_NUMBER}/test-key-3",
-    ]
-
-    actual = mock_service.sort_multipart_object_keys()
-
-    assert expected == actual
-
-
-def test_sort_multipart_object_keys_raises_exception(mock_service):
-    mock_service.multipart_references = TEST_DOCUMENT_REFERENCES
-    mock_service.multipart_references[0].file_name = "invalid"
-
-    with pytest.raises(PdfStitchingException):
-        mock_service.sort_multipart_object_keys()
-
-
-def test_rollback_stitching_process_successfully_rolls_back(
-    mock_service, mock_rollback_stitched_reference, mock_rollback_reference_migration
-):
-    mock_service.stitched_reference = TEST_1_OF_1_DOCUMENT_REFERENCE
-    mock_service.multipart_references = TEST_DOCUMENT_REFERENCES
-
-    mock_service.rollback_stitching_process()
-
-    mock_rollback_stitched_reference.assert_called_once()
-    mock_rollback_reference_migration.assert_called_once()
-
-
-def test_rollback_stitched_reference(mock_service):
-    mock_service.stitched_reference = TEST_1_OF_1_DOCUMENT_REFERENCE
-
-    mock_service.rollback_stitched_reference()
-
-    mock_service.dynamo_service.delete_item.assert_called_once_with(
-        table_name=MOCK_LG_TABLE_NAME, key={"ID": TEST_1_OF_1_DOCUMENT_REFERENCE.id}
-    )
-    mock_service.s3_service.delete_object.assert_called_once_with(
-        s3_bucket_name=MOCK_LG_BUCKET, file_key=f"{TEST_NHS_NUMBER}/test-key-123"
-    )
-
-
-def test_rollback_stitched_reference_handles_exception(mock_service):
-    mock_service.stitched_reference = TEST_1_OF_1_DOCUMENT_REFERENCE
-    mock_service.dynamo_service.delete_item.side_effect = MOCK_CLIENT_ERROR
-
-    with pytest.raises(PdfStitchingException):
-        mock_service.rollback_stitched_reference()
-
-
-def test_rollback_reference_migration(mock_service):
-    mock_service.multipart_references = TEST_DOCUMENT_REFERENCES
-    mock_service.dynamo_service.get_item.side_effect = (
-        {},
-        {"Item": {"ID": "123"}},
-        {},
-        {"Item": {"ID": "234"}},
-        {},
-        {"Item": {"ID": "567"}},
-    )
-
-    mock_service.rollback_reference_migration()
-
-    mock_service.dynamo_service.create_item.assert_has_calls(
-        [
-            call(
-                table_name=MOCK_LG_TABLE_NAME,
-                item={
-                    "ContentType": "application/pdf",
-                    "Created": TEST_DOCUMENT_REFERENCES[0].created,
-                    "CurrentGpOds": TEST_DOCUMENT_REFERENCES[0].current_gp_ods,
-                    "Deleted": "",
-                    "FileLocation": f"{TEST_DOCUMENT_REFERENCES[0].file_location}",
-                    "FileName": f"{TEST_DOCUMENT_REFERENCES[0].file_name}",
-                    "ID": f"{TEST_DOCUMENT_REFERENCES[0].id}",
-                    "LastUpdated": 1704110400,
-                    "NhsNumber": f"{TEST_DOCUMENT_REFERENCES[0].nhs_number}",
-                    "Uploaded": True,
-                    "Uploading": False,
-                    "VirusScannerResult": "Clean",
-                },
-            ),
-            call(
-                table_name=MOCK_LG_TABLE_NAME,
-                item={
-                    "ContentType": "application/pdf",
-                    "Created": TEST_DOCUMENT_REFERENCES[1].created,
-                    "CurrentGpOds": TEST_DOCUMENT_REFERENCES[1].current_gp_ods,
-                    "Deleted": "",
-                    "FileLocation": f"{TEST_DOCUMENT_REFERENCES[1].file_location}",
-                    "FileName": f"{TEST_DOCUMENT_REFERENCES[1].file_name}",
-                    "ID": f"{TEST_DOCUMENT_REFERENCES[1].id}",
-                    "LastUpdated": 1704110400,
-                    "NhsNumber": f"{TEST_DOCUMENT_REFERENCES[1].nhs_number}",
-                    "Uploaded": True,
-                    "Uploading": False,
-                    "VirusScannerResult": "Clean",
-                },
-            ),
-            call(
-                table_name=MOCK_LG_TABLE_NAME,
-                item={
-                    "ContentType": "application/pdf",
-                    "Created": TEST_DOCUMENT_REFERENCES[2].created,
-                    "CurrentGpOds": TEST_DOCUMENT_REFERENCES[2].current_gp_ods,
-                    "Deleted": "",
-                    "FileLocation": f"{TEST_DOCUMENT_REFERENCES[2].file_location}",
-                    "FileName": f"{TEST_DOCUMENT_REFERENCES[2].file_name}",
-                    "ID": f"{TEST_DOCUMENT_REFERENCES[2].id}",
-                    "LastUpdated": 1704110400,
-                    "NhsNumber": f"{TEST_DOCUMENT_REFERENCES[2].nhs_number}",
-                    "Uploaded": True,
-                    "Uploading": False,
-                    "VirusScannerResult": "Clean",
-                },
-            ),
-        ]
-    )
-
-    mock_service.dynamo_service.delete_item.assert_has_calls(
-        [
-            call(
-                table_name=MOCK_UNSTITCHED_LG_TABLE_NAME,
-                key={"ID": TEST_DOCUMENT_REFERENCES[0].id},
-            ),
-            call(
-                table_name=MOCK_UNSTITCHED_LG_TABLE_NAME,
-                key={"ID": TEST_DOCUMENT_REFERENCES[1].id},
-            ),
-            call(
-                table_name=MOCK_UNSTITCHED_LG_TABLE_NAME,
-                key={"ID": TEST_DOCUMENT_REFERENCES[2].id},
-            ),
-        ]
-    )
-
-
-def test_rollback_reference_migration_handles_exception(mock_service):
-    mock_service.multipart_references = TEST_DOCUMENT_REFERENCES
-    mock_service.dynamo_service.get_item.side_effect = MOCK_CLIENT_ERROR
-
-    with pytest.raises(PdfStitchingException):
-        mock_service.rollback_reference_migration()
-
-
-def test_process_manual_trigger_calls_process_message_for_each_nhs_number(
-    mocker, mock_service
-):
-    test_ods_code = "A12345"
-    test_nhs_numbers = ["1234567890", "9876543210"]
-
-    mock_get_nhs_numbers = mocker.patch.object(
-        mock_service.document_service,
-        "get_nhs_numbers_based_on_ods_code",
-        return_value=test_nhs_numbers,
-    )
-    mock_send_message = mocker.patch(
-        "lambdas.services.pdf_stitching_service.SQSService.send_message_batch_standard"
-    )
-
-    mock_service.process_manual_trigger(ods_code=test_ods_code, queue_url="url")
-
-    mock_get_nhs_numbers.assert_called_once_with(ods_code=test_ods_code)
-    assert mock_send_message.call_count == 1
-=======
 import copy
 import json
 import os
@@ -1347,11 +673,10 @@
         return_value=test_nhs_numbers,
     )
     mock_send_message = mocker.patch(
-        "lambdas.services.pdf_stitching_service.SQSService.send_message_standard"
+        "lambdas.services.pdf_stitching_service.SQSService.send_message_batch_standard"
     )
 
     mock_service.process_manual_trigger(ods_code=test_ods_code, queue_url="url")
 
     mock_get_nhs_numbers.assert_called_once_with(ods_code=test_ods_code)
-    assert mock_send_message.call_count == len(test_nhs_numbers)
->>>>>>> 2bec2b32
+    assert mock_send_message.call_count == 1
--- conflicted
+++ resolved
@@ -5,8 +5,9 @@
 import polars as pl
 import pytest
 from freezegun import freeze_time
+from polars.testing import assert_frame_equal
+
 from models.report.statistics import ApplicationData
-from polars.testing import assert_frame_equal
 from services.base.dynamo_service import DynamoDBService
 from services.base.s3_service import S3Service
 from services.statistical_report_service import StatisticalReportService
@@ -103,13 +104,9 @@
 
 def test_get_statistic_data(mock_dynamodb_service, mock_service):
     mock_service.dates_to_collect = ["20240510", "20240511"]
-<<<<<<< HEAD
-    mock_dynamodb_service.query_table.side_effect = MOCK_DYNAMODB_QUERY_RESPONSE
-=======
     mock_dynamodb_service.query_with_pagination.side_effect = (
         MOCK_DYNAMODB_QUERY_RESPONSE
     )
->>>>>>> 1d0ad5c8
 
     actual = mock_service.get_statistic_data()
     expected = ALL_MOCKED_STATISTIC_DATA
@@ -128,13 +125,7 @@
             search_condition="20240511",
         ),
     ]
-
-<<<<<<< HEAD
-    mock_dynamodb_service.query_table.assert_has_calls(expected_calls)
-=======
     mock_dynamodb_service.query_with_pagination.assert_has_calls(expected_calls)
->>>>>>> 1d0ad5c8
-
 
 def test_get_statistic_data_raise_error_if_all_data_are_empty(
     mock_dynamodb_service, mock_service

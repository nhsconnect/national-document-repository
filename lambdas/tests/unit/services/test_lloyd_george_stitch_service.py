--- conflicted
+++ resolved
@@ -37,11 +37,7 @@
             "CurrentGpOds": "Y12345",
             "Uploaded": "True",
             "Uploading": "False",
-<<<<<<< HEAD
-            "LastUpdated": 1710776877,
-=======
             "LastUpdated": 1704110400,
->>>>>>> f225764f
         },
     )
 

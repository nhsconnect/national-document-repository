import pytest
from botocore.exceptions import ClientError
from enums.lambda_error import LambdaError
from freezegun import freeze_time
from models.nhs_document_reference import NHSDocumentReference, UploadRequestDocument
from services.create_document_reference_service import CreateDocumentReferenceService
from tests.unit.helpers.data.create_document_reference import (
    ARF_FILE_LIST,
    LG_FILE_LIST,
    PARSED_ARF_FILE_LIST,
    PARSED_LG_FILE_LIST,
)
from tests.unit.helpers.data.test_documents import (
    create_test_arf_doc_store_refs,
    create_test_doc_refs,
    create_test_doc_refs_as_dict,
    create_test_lloyd_george_doc_store_refs,
)
from utils.common_query_filters import UploadIncomplete
from utils.lambda_exceptions import CreateDocumentRefException
from utils.lloyd_george_validator import LGInvalidFilesException

from lambdas.enums.supported_document_types import SupportedDocumentTypes
from lambdas.tests.unit.conftest import (
    MOCK_ARF_TABLE_NAME,
    MOCK_LG_BUCKET,
    MOCK_LG_TABLE_NAME,
    MOCK_STAGING_STORE_BUCKET,
    TEST_CURRENT_GP_ODS,
    TEST_NHS_NUMBER,
)

NA_STRING = "Not Test Important"


@pytest.fixture
def mock_create_doc_ref_service(mocker, set_env):
    mocker.patch("services.base.s3_service.IAMService")
    create_doc_ref_service = CreateDocumentReferenceService()
    mocker.patch.object(create_doc_ref_service, "s3_service")
    mocker.patch.object(create_doc_ref_service, "dynamo_service")
    mocker.patch.object(create_doc_ref_service, "document_service")
    yield create_doc_ref_service


@pytest.fixture
def mock_s3(mocker, mock_create_doc_ref_service):
    mocker.patch.object(
        mock_create_doc_ref_service.s3_service, "create_upload_presigned_url"
    )
    yield mock_create_doc_ref_service.s3_service


@pytest.fixture()
def mock_prepare_doc_object(mock_create_doc_ref_service, mocker):
    yield mocker.patch.object(mock_create_doc_ref_service, "prepare_doc_object")


@pytest.fixture()
def mock_prepare_pre_signed_url(mock_create_doc_ref_service, mocker):
    yield mocker.patch.object(mock_create_doc_ref_service, "prepare_pre_signed_url")


@pytest.fixture()
def mock_remove_records(mock_create_doc_ref_service, mocker):
    yield mocker.patch.object(
        mock_create_doc_ref_service, "remove_records_of_failed_upload"
    )


@pytest.fixture()
def mock_check_existing_lloyd_george_records(mock_create_doc_ref_service, mocker):
    yield mocker.patch.object(
        mock_create_doc_ref_service, "check_existing_lloyd_george_records"
    )


@pytest.fixture()
def mock_create_reference_in_dynamodb(mock_create_doc_ref_service, mocker):
    yield mocker.patch.object(
        mock_create_doc_ref_service, "create_reference_in_dynamodb"
    )


@pytest.fixture()
def mock_validate_lg(mocker, mock_getting_patient_info_from_pds):
    yield mocker.patch("services.create_document_reference_service.validate_lg_files")


@pytest.fixture()
def mock_getting_patient_info_from_pds(mocker, mock_patient_details):
    yield mocker.patch(
        "services.create_document_reference_service.getting_patient_info_from_pds",
        return_value=mock_patient_details,
    )


@pytest.fixture
def mock_fetch_document(mocker, mock_create_doc_ref_service):
    mock = mocker.patch.object(
        mock_create_doc_ref_service.document_service,
        "fetch_available_document_references_by_type",
    )
    mock.return_value = []
    yield mock


def test_create_document_reference_request_empty_list(
    mock_create_doc_ref_service,
    mock_prepare_doc_object,
    mock_prepare_pre_signed_url,
    mock_create_reference_in_dynamodb,
):
    mock_create_doc_ref_service.create_document_reference_request(TEST_NHS_NUMBER, [])

    mock_prepare_doc_object.assert_not_called()
    mock_prepare_pre_signed_url.assert_not_called()
    mock_create_reference_in_dynamodb.assert_not_called()


def test_create_document_reference_request_with_arf_list_happy_path(
    mock_create_doc_ref_service,
    mocker,
    mock_prepare_doc_object,
    mock_prepare_pre_signed_url,
    mock_create_reference_in_dynamodb,
    mock_validate_lg,
):
    document_references = []
    side_effects = []

    for (
        index,
        file,
    ) in enumerate(ARF_FILE_LIST):
        document_references.append(
            NHSDocumentReference(
                nhs_number=TEST_NHS_NUMBER,
                s3_bucket_name=NA_STRING,
                reference_id=NA_STRING,
                content_type=NA_STRING,
                file_name=file["fileName"],
                doc_type=SupportedDocumentTypes.ARF.value,
            )
        )
        side_effects.append(
            document_references[index],
        )

    mock_prepare_doc_object.side_effect = side_effects

    mock_create_doc_ref_service.create_document_reference_request(
        TEST_NHS_NUMBER, ARF_FILE_LIST
    )

    mock_prepare_doc_object.assert_has_calls(
        [
            mocker.call(TEST_NHS_NUMBER, "", validated_doc)
            for validated_doc in PARSED_ARF_FILE_LIST
        ],
        any_order=True,
    )

    mock_prepare_pre_signed_url.assert_has_calls(
        [mocker.call(document_reference) for document_reference in document_references],
        any_order=True,
    )

    mock_create_reference_in_dynamodb.assert_called_once()
    mock_validate_lg.assert_not_called()


def test_create_document_reference_request_with_lg_list_happy_path(
    mock_create_doc_ref_service,
    mocker,
    mock_prepare_doc_object,
    mock_prepare_pre_signed_url,
    mock_create_reference_in_dynamodb,
    mock_validate_lg,
    mock_fetch_document,
    mock_patient_details,
):
    document_references = []
    side_effects = []

    for (
        index,
        file,
    ) in enumerate(LG_FILE_LIST):
        document_references.append(
            NHSDocumentReference(
                nhs_number=TEST_NHS_NUMBER,
                s3_bucket_name=NA_STRING,
                reference_id=NA_STRING,
                content_type=NA_STRING,
                file_name=file["fileName"],
                doc_type=SupportedDocumentTypes.LG.value,
            )
        )
        side_effects.append(document_references[index])

    mock_prepare_doc_object.side_effect = side_effects

    mock_create_doc_ref_service.create_document_reference_request(
        TEST_NHS_NUMBER, LG_FILE_LIST
    )

    mock_prepare_doc_object.assert_has_calls(
        [
            mocker.call(TEST_NHS_NUMBER, TEST_CURRENT_GP_ODS, validated_doc)
            for validated_doc in PARSED_LG_FILE_LIST
        ],
        any_order=True,
    )
    mock_prepare_pre_signed_url.assert_has_calls(
        [mocker.call(document_reference) for document_reference in document_references],
        any_order=True,
    )

    mock_create_reference_in_dynamodb.assert_called_once()
    mock_validate_lg.assert_called_with(document_references, mock_patient_details)


@freeze_time("2023-10-30T10:25:00")
def test_create_document_reference_request_with_both_list(
    mock_create_doc_ref_service,
    mocker,
    mock_prepare_doc_object,
    mock_prepare_pre_signed_url,
    mock_create_reference_in_dynamodb,
    mock_validate_lg,
    mock_fetch_document,
):
    files_list = ARF_FILE_LIST + LG_FILE_LIST
    lg_file_names = [file["fileName"] for file in LG_FILE_LIST]
    arf_file_names = [file["fileName"] for file in ARF_FILE_LIST]

    lg_doc_refs = create_test_doc_refs(
        override={"current_gp_ods": TEST_CURRENT_GP_ODS}, file_names=lg_file_names
    )
    arf_doc_refs = create_test_doc_refs(
        override={"doc_type": "ARF"}, file_names=arf_file_names
    )
    document_references = lg_doc_refs + arf_doc_refs
    prepare_doc_object_mock_return_values = document_references

    lg_dictionaries = create_test_doc_refs_as_dict(
        override={"current_gp_ods": TEST_CURRENT_GP_ODS},
        file_names=lg_file_names,
    )
    arf_dictionaries = create_test_doc_refs_as_dict(
        override={"doc_type": "ARF"},
        file_names=arf_file_names,
    )

    mock_prepare_doc_object.side_effect = prepare_doc_object_mock_return_values

    mock_create_doc_ref_service.create_document_reference_request(
        TEST_NHS_NUMBER, files_list
    )

    expected_calls_for_prepare_doc_object = [
        mocker.call(TEST_NHS_NUMBER, TEST_CURRENT_GP_ODS, validated_doc)
        for validated_doc in PARSED_ARF_FILE_LIST + PARSED_LG_FILE_LIST
    ]

    mock_prepare_doc_object.assert_has_calls(
        expected_calls_for_prepare_doc_object, any_order=True
    )
    mock_prepare_pre_signed_url.assert_has_calls(
        [mocker.call(document_reference) for document_reference in document_references],
        any_order=True,
    )
    mock_create_reference_in_dynamodb.assert_has_calls(
        [
            mocker.call(mock_create_doc_ref_service.lg_dynamo_table, lg_dictionaries),
            mocker.call(mock_create_doc_ref_service.arf_dynamo_table, arf_dictionaries),
        ]
    )
    mock_validate_lg.assert_called()


def test_create_document_reference_request_raise_error_when_invalid_lg(
    mock_create_doc_ref_service,
    mocker,
    mock_prepare_doc_object,
    mock_prepare_pre_signed_url,
    mock_create_reference_in_dynamodb,
    mock_validate_lg,
    mock_patient_details,
):
    document_references = []
    side_effects = []

    for (
        index,
        file,
    ) in enumerate(LG_FILE_LIST):
        document_references.append(
            NHSDocumentReference(
                nhs_number=TEST_NHS_NUMBER,
                s3_bucket_name=NA_STRING,
                reference_id=NA_STRING,
                content_type=NA_STRING,
                file_name=file["fileName"],
                doc_type=SupportedDocumentTypes.LG.value,
            )
        )
        side_effects.append(document_references[index])

    mock_prepare_doc_object.side_effect = side_effects
    mock_validate_lg.side_effect = LGInvalidFilesException("test")

    with pytest.raises(CreateDocumentRefException):
        mock_create_doc_ref_service.create_document_reference_request(
            TEST_NHS_NUMBER, LG_FILE_LIST
        )

    mock_prepare_doc_object.assert_has_calls(
        [
            mocker.call(TEST_NHS_NUMBER, TEST_CURRENT_GP_ODS, validated_doc)
            for validated_doc in PARSED_LG_FILE_LIST
        ],
        any_order=True,
    )
    mock_prepare_pre_signed_url.assert_has_calls(
        [mocker.call(document_reference) for document_reference in document_references],
        any_order=True,
    )

    mock_create_reference_in_dynamodb.assert_not_called()
    mock_validate_lg.assert_called_with(document_references, mock_patient_details)


def test_create_document_reference_invalid_nhs_number(
    mock_prepare_doc_object,
    mock_prepare_pre_signed_url,
    mock_create_reference_in_dynamodb,
):
    nhs_number = "100000009"
    create_doc_ref_service = CreateDocumentReferenceService()

    with pytest.raises(CreateDocumentRefException):
        create_doc_ref_service.create_document_reference_request(
            nhs_number, ARF_FILE_LIST
        )

    mock_prepare_doc_object.assert_not_called()
    mock_prepare_pre_signed_url.assert_not_called()
    mock_create_reference_in_dynamodb.assert_not_called()


def test_create_document_reference_failed_to_parse_pds_response(
    mock_prepare_doc_object,
    mock_prepare_pre_signed_url,
    mock_create_reference_in_dynamodb,
    mock_getting_patient_info_from_pds,
    mocker,
):
    create_doc_ref_service = CreateDocumentReferenceService()
    mocker.patch("services.base.s3_service.IAMService")
    mock_getting_patient_info_from_pds.side_effect = LGInvalidFilesException

    with pytest.raises(CreateDocumentRefException):
        create_doc_ref_service.create_document_reference_request(
            TEST_NHS_NUMBER, LG_FILE_LIST
        )

    mock_prepare_doc_object.assert_not_called()
    mock_prepare_pre_signed_url.assert_not_called()
    mock_create_reference_in_dynamodb.assert_not_called()


@freeze_time("2023-10-30T10:25:00")
def test_create_document_reference_request_lg_upload_throw_lambda_error_if_upload_in_progress(
    mock_create_doc_ref_service,
    mock_validate_lg,
    mock_fetch_document,
    mock_create_reference_in_dynamodb,
):
    two_minutes_ago = 1698661380  # 2023-10-30T10:23:00
    mock_records_upload_in_process = create_test_lloyd_george_doc_store_refs(
        override={"uploaded": False, "uploading": True, "last_updated": two_minutes_ago}
    )
    mock_fetch_document.return_value = mock_records_upload_in_process

    with pytest.raises(CreateDocumentRefException) as e:
        mock_create_doc_ref_service.create_document_reference_request(
            TEST_NHS_NUMBER, LG_FILE_LIST
        )
    assert e.value == CreateDocumentRefException(423, LambdaError.UploadInProgressError)

    mock_create_reference_in_dynamodb.assert_not_called()


def test_create_document_reference_request_lg_upload_throw_lambda_error_if_got_a_full_set_of_uploaded_record(
    mock_create_doc_ref_service,
    mock_validate_lg,
    mock_fetch_document,
    mock_create_reference_in_dynamodb,
):
    mock_records_complete_upload = create_test_lloyd_george_doc_store_refs()
    mock_fetch_document.return_value = mock_records_complete_upload

    with pytest.raises(CreateDocumentRefException) as e:
        mock_create_doc_ref_service.create_document_reference_request(
            TEST_NHS_NUMBER, LG_FILE_LIST
        )

    assert e.value == CreateDocumentRefException(
        400, LambdaError.CreateDocRecordAlreadyInPlace
    )

    mock_create_reference_in_dynamodb.assert_not_called()


<<<<<<< HEAD
def test_create_document_reference_request_lg_upload_remove_previous_failed_upload_and_continue(
=======
def test_create_document_reference_request_check_existing_lloyd_george_records_and_continue(
>>>>>>> 0b0d6cc9
    mock_create_doc_ref_service,
    mock_validate_lg,
    mock_create_reference_in_dynamodb,
    mock_check_existing_lloyd_george_records,
):

    mock_create_doc_ref_service.create_document_reference_request(
        TEST_NHS_NUMBER, LG_FILE_LIST
    )

<<<<<<< HEAD
    mock_remove_records.assert_called_with(
        MOCK_LG_TABLE_NAME, mock_doc_refs_of_failed_upload
    )
    mock_create_reference_in_dynamodb.assert_called_once()


@freeze_time("2023-10-30T10:25:00")
def test_create_document_reference_request_arf_upload_throw_lambda_error_if_upload_in_progress(
    mock_create_doc_ref_service,
    mock_fetch_document,
    mock_create_reference_in_dynamodb,
):
    two_minutes_ago = 1698661380  # 2023-10-30T10:23:00
    mock_records_upload_in_process = create_test_arf_doc_store_refs(
        override={"uploaded": False, "uploading": True, "last_updated": two_minutes_ago}
    )
    mock_fetch_document.return_value = mock_records_upload_in_process

    with pytest.raises(CreateDocumentRefException) as e:
        mock_create_doc_ref_service.create_document_reference_request(
            TEST_NHS_NUMBER, ARF_FILE_LIST
        )
    assert e.value == CreateDocumentRefException(423, LambdaError.UploadInProgressError)

    mock_create_reference_in_dynamodb.assert_not_called()
    mock_fetch_document.assert_called_with(
        doc_type=SupportedDocumentTypes.ARF,
        nhs_number=TEST_NHS_NUMBER,
        query_filter=UploadIncomplete,
    )


def test_create_document_reference_request_arf_upload_remove_previous_failed_upload_and_continue(
    mock_create_doc_ref_service,
    mock_fetch_document,
    mock_remove_records,
    mock_create_reference_in_dynamodb,
):
    mock_doc_refs_of_failed_upload = create_test_arf_doc_store_refs(
        override={"uploaded": False}
    )
    mock_fetch_document.return_value = mock_doc_refs_of_failed_upload

    mock_create_doc_ref_service.create_document_reference_request(
        TEST_NHS_NUMBER, ARF_FILE_LIST
    )

    mock_remove_records.assert_called_with(
        MOCK_ARF_TABLE_NAME, mock_doc_refs_of_failed_upload
    )
=======
    mock_check_existing_lloyd_george_records.assert_called_once()
>>>>>>> 0b0d6cc9
    mock_create_reference_in_dynamodb.assert_called_once()
    mock_fetch_document.assert_called_with(
        doc_type=SupportedDocumentTypes.ARF,
        nhs_number=TEST_NHS_NUMBER,
        query_filter=UploadIncomplete,
    )


def test_check_existing_lloyd_george_records_remove_previous_failed_upload_and_continue(
    mock_create_doc_ref_service, mock_fetch_document, mock_remove_records, mocker
):
    mock_doc_refs_of_failed_upload = create_test_lloyd_george_doc_store_refs(
        override={"uploaded": False}
    )
    mock_fetch_document.return_value = mock_doc_refs_of_failed_upload
    mock_create_doc_ref_service.stop_if_all_records_uploaded = mocker.MagicMock()
    mock_create_doc_ref_service.stop_if_upload_is_in_process = mocker.MagicMock()

    mock_create_doc_ref_service.check_existing_lloyd_george_records(TEST_NHS_NUMBER)
    mock_remove_records.assert_called_with(mock_doc_refs_of_failed_upload)


def test_parse_documents_list_for_valid_input(mock_create_doc_ref_service):
    mock_input = LG_FILE_LIST + ARF_FILE_LIST
    expected = PARSED_LG_FILE_LIST + PARSED_ARF_FILE_LIST

    actual = mock_create_doc_ref_service.parse_documents_list(mock_input)

    assert actual == expected


def test_parse_documents_list_raise_lambda_error_when_no_type(
    mock_create_doc_ref_service,
):
    mock_input_no_file_type = [
        {
            "fileName": "test1.txt",
            "contentType": "text/plain",
        }
    ]

    with pytest.raises(CreateDocumentRefException):
        mock_create_doc_ref_service.parse_documents_list(mock_input_no_file_type)


def test_parse_documents_list_raise_lambda_error_when_doc_type_is_invalid(
    mock_create_doc_ref_service,
):
    mock_input_wrong_doc_type = [
        {
            "fileName": "test1.txt",
            "contentType": "text/plain",
            "docType": "banana",
        }
    ]

    with pytest.raises(CreateDocumentRefException):
        mock_create_doc_ref_service.parse_documents_list(mock_input_wrong_doc_type)


def test_prepare_doc_object_arf_happy_path(mocker, mock_create_doc_ref_service):
    validated_document = UploadRequestDocument.model_validate(ARF_FILE_LIST[0])
    nhs_number = "1234567890"
    reference_id = 12341234
    current_gp_ods = ""

    mocker.patch(
        "services.create_document_reference_service.create_reference_id",
        return_value=reference_id,
    )
    mocked_doc = mocker.MagicMock()
    nhs_doc_class = mocker.patch(
        "services.create_document_reference_service.NHSDocumentReference",
        return_value=mocked_doc,
    )
    nhs_doc_class.to_dict.return_value = {}

    actual_document_reference = mock_create_doc_ref_service.prepare_doc_object(
        nhs_number, current_gp_ods, validated_document
    )

    assert actual_document_reference == mocked_doc
    nhs_doc_class.assert_called_with(
        nhs_number=nhs_number,
        current_gp_ods=current_gp_ods,
        s3_bucket_name=MOCK_STAGING_STORE_BUCKET,
        sub_folder=mock_create_doc_ref_service.upload_sub_folder,
        reference_id=reference_id,
        content_type="text/plain",
        file_name="test1.txt",
        doc_type=SupportedDocumentTypes.ARF.value,
        uploading=True,
    )


def test_prepare_doc_object_lg_happy_path(mocker, mock_create_doc_ref_service):
    validated_document = UploadRequestDocument.model_validate(LG_FILE_LIST[0])
    nhs_number = "1234567890"
    reference_id = 12341234
    current_gp_ods = TEST_CURRENT_GP_ODS

    mocker.patch(
        "services.create_document_reference_service.create_reference_id",
        return_value=reference_id,
    )
    mocked_doc = mocker.MagicMock()
    nhs_doc_class = mocker.patch(
        "services.create_document_reference_service.NHSDocumentReference",
        return_value=mocked_doc,
    )
    nhs_doc_class.to_dict.return_value = {}

    actual_document_reference = mock_create_doc_ref_service.prepare_doc_object(
        nhs_number, current_gp_ods, validated_document
    )

    assert actual_document_reference == mocked_doc
    nhs_doc_class.assert_called_with(
        nhs_number=nhs_number,
        current_gp_ods=current_gp_ods,
        s3_bucket_name=mock_create_doc_ref_service.staging_bucket_name,
        sub_folder=mock_create_doc_ref_service.upload_sub_folder,
        reference_id=reference_id,
        content_type="application/pdf",
        file_name="1of3_Lloyd_George_Record_[Joe Bloggs]_[9000000009]_[25-12-2019].pdf",
        doc_type=SupportedDocumentTypes.LG.value,
        uploading=True,
    )


def test_prepare_pre_signed_url(mock_create_doc_ref_service, mocker, mock_s3):
    mock_s3.create_upload_presigned_url.return_value = "test_url"
    mock_document = mocker.MagicMock()
    mock_document.file_name = "test_name"
    expected = "test_url"

    response = mock_create_doc_ref_service.prepare_pre_signed_url(mock_document)

    mock_s3.create_upload_presigned_url.assert_called_once()
    assert expected == response


def test_prepare_pre_signed_url_raise_error(
    mock_create_doc_ref_service, mocker, mock_s3
):
    mock_s3.create_upload_presigned_url.side_effect = ClientError(
        {"Error": {"Code": "500", "Message": "mocked error"}}, "test"
    )
    mock_document = mocker.MagicMock()
    mock_document.file_name = "test_name"
    with pytest.raises(CreateDocumentRefException):
        mock_create_doc_ref_service.prepare_pre_signed_url(mock_document)

    mock_s3.create_upload_presigned_url.assert_called_once()


def test_create_reference_in_dynamodb_raise_error(mock_create_doc_ref_service):
    mock_create_doc_ref_service.dynamo_service.batch_writing.side_effect = ClientError(
        {"Error": {"Code": "500", "Message": "mocked error"}}, "test"
    )
    mock_create_doc_ref_service.arf_documents_dict_format = {"test": "test"}
    with pytest.raises(CreateDocumentRefException):
        mock_create_doc_ref_service.create_reference_in_dynamodb("test", ["test"])

    mock_create_doc_ref_service.dynamo_service.batch_writing.assert_called_once()


def test_create_reference_in_dynamodb_both_tables(mock_create_doc_ref_service, mocker):
    mock_create_doc_ref_service.create_reference_in_dynamodb(
        mock_create_doc_ref_service.arf_dynamo_table, [{"test_arf": "test"}]
    )

    mock_create_doc_ref_service.dynamo_service.batch_writing.assert_has_calls(
        [
            mocker.call(
                mock_create_doc_ref_service.arf_dynamo_table, [{"test_arf": "test"}]
            )
        ]
    )
    assert mock_create_doc_ref_service.dynamo_service.batch_writing.call_count == 1


def test_check_existing_lloyd_george_records_does_nothing_if_no_record_exist(
    mock_create_doc_ref_service, mock_fetch_document, mock_remove_records, mocker
):
    mock_fetch_document.return_value = []

    assert (
        mock_create_doc_ref_service.check_existing_lloyd_george_records_and_remove_failed_upload(
            TEST_NHS_NUMBER
        )
        is None
    )
    mock_remove_records.assert_not_called()


@freeze_time("2023-10-30T10:25:00")
def test_check_existing_lloyd_george_records_throw_error_if_upload_in_progress(
    mock_create_doc_ref_service, mock_fetch_document
):
    two_minutes_ago = 1698661380  # 2023-10-30T10:23:00
    mock_records_upload_in_process = create_test_lloyd_george_doc_store_refs(
        override={"uploaded": False, "uploading": True, "last_updated": two_minutes_ago}
    )
    mock_fetch_document.return_value = mock_records_upload_in_process

    with pytest.raises(CreateDocumentRefException) as e:
        mock_create_doc_ref_service.stop_if_upload_is_in_process(
            mock_records_upload_in_process
        )
    assert e.value == CreateDocumentRefException(423, LambdaError.UploadInProgressError)


def test_check_existing_lloyd_george_records_throw_error_if_got_a_full_set_of_uploaded_record(
    mock_create_doc_ref_service, mock_fetch_document
):
    mock_records_complete_upload = create_test_lloyd_george_doc_store_refs()
    with pytest.raises(CreateDocumentRefException) as e:
        mock_create_doc_ref_service.stop_if_all_records_uploaded(
            mock_records_complete_upload
        )

    assert e.value == CreateDocumentRefException(
        400, LambdaError.CreateDocRecordAlreadyInPlace
    )


@freeze_time("2023-10-30T10:25:00")
def test_stop_if_upload_is_in_process_raise_lambda_error(mock_create_doc_ref_service):
    two_minutes_ago = 1698661380  # 2023-10-30T10:23:00
    mock_records_upload_in_process = create_test_lloyd_george_doc_store_refs(
        override={"uploaded": False, "uploading": True, "last_updated": two_minutes_ago}
    )
    with pytest.raises(CreateDocumentRefException) as e:
        mock_create_doc_ref_service.stop_if_upload_is_in_process(
            mock_records_upload_in_process
        )

    assert e.value == CreateDocumentRefException(423, LambdaError.UploadInProgressError)


def test_stop_if_all_records_uploaded_raise_lambda_error(mock_create_doc_ref_service):
    mock_records_complete_upload = create_test_lloyd_george_doc_store_refs()
    with pytest.raises(CreateDocumentRefException) as e:
        mock_create_doc_ref_service.stop_if_all_records_uploaded(
            mock_records_complete_upload
        )

    assert e.value == CreateDocumentRefException(
        400, LambdaError.CreateDocRecordAlreadyInPlace
    )


def test_remove_records_of_failed_upload(mock_create_doc_ref_service, mocker):
    mock_doc_refs_of_failed_upload = create_test_lloyd_george_doc_store_refs(
        override={"uploaded": False}
    )

    mock_create_doc_ref_service.remove_records_of_failed_upload(
        table_name=MOCK_LG_TABLE_NAME,
        failed_upload_records=mock_doc_refs_of_failed_upload,
    )
    file_keys = [record.get_file_key() for record in mock_doc_refs_of_failed_upload]

    mock_create_doc_ref_service.s3_service.delete_object.assert_has_calls(
        [mocker.call(MOCK_LG_BUCKET, file_key) for file_key in file_keys],
        any_order=True,
    )
    mock_create_doc_ref_service.document_service.hard_delete_metadata_records.assert_called_with(
        table_name=MOCK_LG_TABLE_NAME,
        document_references=mock_doc_refs_of_failed_upload,
    )<|MERGE_RESOLUTION|>--- conflicted
+++ resolved
@@ -36,6 +36,7 @@
 @pytest.fixture
 def mock_create_doc_ref_service(mocker, set_env):
     mocker.patch("services.base.s3_service.IAMService")
+
     create_doc_ref_service = CreateDocumentReferenceService()
     mocker.patch.object(create_doc_ref_service, "s3_service")
     mocker.patch.object(create_doc_ref_service, "dynamo_service")
@@ -414,11 +415,7 @@
     mock_create_reference_in_dynamodb.assert_not_called()
 
 
-<<<<<<< HEAD
 def test_create_document_reference_request_lg_upload_remove_previous_failed_upload_and_continue(
-=======
-def test_create_document_reference_request_check_existing_lloyd_george_records_and_continue(
->>>>>>> 0b0d6cc9
     mock_create_doc_ref_service,
     mock_validate_lg,
     mock_create_reference_in_dynamodb,
@@ -429,7 +426,26 @@
         TEST_NHS_NUMBER, LG_FILE_LIST
     )
 
-<<<<<<< HEAD
+    mock_check_existing_lloyd_george_records.assert_called_once()
+    mock_create_reference_in_dynamodb.assert_called_once()
+
+
+def test_check_existing_lloyd_george_records_remove_previous_failed_upload_and_continue(
+    mock_create_doc_ref_service, mock_fetch_document, mock_remove_records, mocker
+):
+    mock_doc_refs_of_failed_upload = create_test_lloyd_george_doc_store_refs(
+        override={"uploaded": False}
+    )
+    mock_fetch_document.return_value = mock_doc_refs_of_failed_upload
+    mock_create_doc_ref_service.stop_if_all_records_uploaded = mocker.MagicMock()
+    mock_create_doc_ref_service.stop_if_upload_is_in_process = mocker.MagicMock()
+
+    mock_create_doc_ref_service.check_existing_lloyd_george_records(TEST_NHS_NUMBER)
+    mock_remove_records.assert_called_with(mock_doc_refs_of_failed_upload)
+    mock_create_doc_ref_service.create_document_reference_request(
+        TEST_NHS_NUMBER, LG_FILE_LIST
+    )
+
     mock_remove_records.assert_called_with(
         MOCK_LG_TABLE_NAME, mock_doc_refs_of_failed_upload
     )
@@ -480,29 +496,12 @@
     mock_remove_records.assert_called_with(
         MOCK_ARF_TABLE_NAME, mock_doc_refs_of_failed_upload
     )
-=======
-    mock_check_existing_lloyd_george_records.assert_called_once()
->>>>>>> 0b0d6cc9
     mock_create_reference_in_dynamodb.assert_called_once()
     mock_fetch_document.assert_called_with(
         doc_type=SupportedDocumentTypes.ARF,
         nhs_number=TEST_NHS_NUMBER,
         query_filter=UploadIncomplete,
     )
-
-
-def test_check_existing_lloyd_george_records_remove_previous_failed_upload_and_continue(
-    mock_create_doc_ref_service, mock_fetch_document, mock_remove_records, mocker
-):
-    mock_doc_refs_of_failed_upload = create_test_lloyd_george_doc_store_refs(
-        override={"uploaded": False}
-    )
-    mock_fetch_document.return_value = mock_doc_refs_of_failed_upload
-    mock_create_doc_ref_service.stop_if_all_records_uploaded = mocker.MagicMock()
-    mock_create_doc_ref_service.stop_if_upload_is_in_process = mocker.MagicMock()
-
-    mock_create_doc_ref_service.check_existing_lloyd_george_records(TEST_NHS_NUMBER)
-    mock_remove_records.assert_called_with(mock_doc_refs_of_failed_upload)
 
 
 def test_parse_documents_list_for_valid_input(mock_create_doc_ref_service):

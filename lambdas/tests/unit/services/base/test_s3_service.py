--- conflicted
+++ resolved
@@ -400,7 +400,6 @@
     )
 
 
-<<<<<<< HEAD
 def test_save_or_create_file(mock_service, mock_client):
     body = TEST_FILE_KEY.encode("utf-8")
     mock_service.save_or_create_file(MOCK_BUCKET, TEST_FILE_NAME, body)
@@ -411,7 +410,8 @@
     assert kwargs["Bucket"] == MOCK_BUCKET
     assert kwargs["Key"] == TEST_FILE_NAME
     assert kwargs["Body"].read() == body
-=======
+    
+
 def test_returns_binary_file_content_when_file_exists(
     mock_service, mock_client, mocker
 ):
@@ -430,4 +430,3 @@
 
     with pytest.raises(ClientError):
         mock_service.get_binary_file("test-bucket", "nonexistent-key")
->>>>>>> 736e1d96

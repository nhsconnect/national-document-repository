import os
import time
from unittest.mock import patch

import jwt
import pytest
from enums.permitted_role import PermittedRole
from handlers.authoriser_handler import lambda_handler

from utils.get_aws_region import get_aws_region

MOCK_METHOD_ARN_PREFIX = "arn:aws:execute-api:eu-west-2:fake_arn:fake_api_endpoint/dev"
TEST_PUBLIC_KEY = "test_public_key"
DENY_ALL_POLICY = {
    "Statement": [
        {
            "Action": "execute-api:Invoke",
            "Effect": "Deny",
            "Resource": [f"{MOCK_METHOD_ARN_PREFIX}/*/*"],
        }
    ],
    "Version": "2012-10-17",
}


@pytest.fixture
def patch_env_vars():
    env_vars = {
        "SSM_PARAM_JWT_TOKEN_PUBLIC_KEY": "test_jwt_token_public_key",
        "AUTH_SESSION_TABLE_NAME": "test_session_table",
    }
    with patch.dict(os.environ, env_vars):
        yield env_vars


@pytest.fixture()
def mock_ssm(patch_env_vars, mocker):
    mock_ssm_client = mocker.patch("boto3.client")
    mock_ssm_client.return_value.get_parameter.return_value = {
        "Parameter": {"Value": TEST_PUBLIC_KEY}
    }


@pytest.fixture()
<<<<<<< HEAD
def mock_ssm_public_key():
    with patch.dict(
        "os.environ", {"SSM_PARAM_JWT_TOKEN_PUBLIC_KEY": TEST_PUBLIC_KEY_SSM_PARAM_NAME}
    ):
        with mock_ssm():
            ssm = boto3.client("ssm", region_name=get_aws_region())
            ssm.put_parameter(
                Name=TEST_PUBLIC_KEY_SSM_PARAM_NAME,
                Value=TEST_PUBLIC_KEY,
                Type="SecureString",
            )
            yield


def test_valid_gp_token_return_allow_policy(mocker, mock_ssm_public_key, context):
    decoded_token = {"user_role": "GP"}
    decode_mock = mocker.patch("jwt.decode", return_value=decoded_token)
=======
def mock_session_table(mocker):
    mock_table = mocker.MagicMock()
    mock_dynamo = mocker.patch("boto3.resource")
    mock_dynamo.return_value.Table.return_value = mock_table

    valid_session_record = {
        "Count": 1,
        "Items": [
            {
                "NDRSessionId": "test_session_id",
                "sid": "test_cis2_session_id",
                "Subject": "test_cis2_user_id",
                "TimeToExist": time.time() + 60,
            }
        ],
    }
    mock_table.query.return_value = valid_session_record
    yield mock_table


def build_decoded_token_for_role(role: str) -> dict:
    return {
        "exp": time.time() + 60,
        "iss": "nhs repo",
        "ndr_session_id": "test_session_id",
        "organisations": [
            {"ods_code": "A9A5A", "org_name": "PORTWAY LIFESTYLE CENTRE", "role": role}
        ],
    }


@pytest.fixture
def mock_jwt_decode(mocker):
    def mocked_decode_method(token: str, *_args, **_kwargs):
        if token == "valid_gp_token":
            return build_decoded_token_for_role(PermittedRole.GP.name)
        elif token == "valid_pcse_token":
            return build_decoded_token_for_role(PermittedRole.PCSE.name)
        else:
            raise jwt.exceptions.InvalidTokenError

    yield mocker.patch("jwt.decode", side_effect=mocked_decode_method)


def test_valid_gp_token_return_allow_policy(
    mock_ssm, mock_session_table, mock_jwt_decode
):
>>>>>>> 3dd1e168
    expected_allow_policy = {
        "Statement": [
            {
                "Action": "execute-api:Invoke",
                "Effect": "Allow",
                "Resource": [f"{MOCK_METHOD_ARN_PREFIX}/*/*"],
            }
        ],
        "Version": "2012-10-17",
    }

    test_event = {
        "authorizationToken": "valid_gp_token",
        "methodArn": f"{MOCK_METHOD_ARN_PREFIX}/GET/SearchPatient",
    }

    response = lambda_handler(event=test_event, context=None)

    mock_jwt_decode.assert_called_with(
        "valid_gp_token", TEST_PUBLIC_KEY, algorithms=["RS256"]
    )
    assert response["policyDocument"] == expected_allow_policy


def test_valid_pcse_token_return_allow_policy(
    mock_ssm, mock_session_table, mock_jwt_decode
):
    expected_allow_policy = {
        "Statement": [
            {
                "Action": "execute-api:Invoke",
                "Effect": "Allow",
                "Resource": [f"{MOCK_METHOD_ARN_PREFIX}/GET/SearchDocumentReferences"],
            }
        ],
        "Version": "2012-10-17",
    }

    test_event = {
        "authorizationToken": "valid_pcse_token",
        "methodArn": f"{MOCK_METHOD_ARN_PREFIX}/GET/SearchPatient",
    }

    response = lambda_handler(test_event, context=None)

    mock_jwt_decode.assert_called_with(
        "valid_pcse_token", TEST_PUBLIC_KEY, algorithms=["RS256"]
    )
    assert response["policyDocument"] == expected_allow_policy


def test_return_deny_policy_when_no_session_found(
    mock_ssm, mock_session_table, mock_jwt_decode
):
    mock_session_table.query.return_value = {"Count": 0, "Items": []}

    test_event = {
        "authorizationToken": "valid_pcse_token",
        "methodArn": f"{MOCK_METHOD_ARN_PREFIX}/GET/SearchPatient",
    }

    response = lambda_handler(test_event, context=None)

    assert response["policyDocument"] == DENY_ALL_POLICY


def test_return_deny_policy_when_user_session_is_expired(
    mock_ssm, mock_session_table, mock_jwt_decode
):
    one_minute_ago = time.time() - 60
    expired_session = {
        "Count": 1,
        "Items": [
            {
                "NDRSessionId": "test_session_id",
                "sid": "test_cis2_session_id",
                "Subject": "test_cis2_user_id",
                "TimeToExist": one_minute_ago,
            }
        ],
    }
    mock_session_table.query.return_value = expired_session

    test_event = {
        "authorizationToken": "valid_pcse_token",
        "methodArn": f"{MOCK_METHOD_ARN_PREFIX}/GET/SearchPatient",
    }

    response = lambda_handler(test_event, context=None)

    assert response["policyDocument"] == DENY_ALL_POLICY


def test_invalid_token_return_deny_policy(mocker, mock_ssm, mock_session_table):
    decode_mock = mocker.patch(
        "jwt.decode", side_effect=jwt.exceptions.InvalidTokenError
    )

    test_event = {
        "authorizationToken": "invalid_token",
        "methodArn": f"{MOCK_METHOD_ARN_PREFIX}/GET/SearchPatient",
    }
    response = lambda_handler(test_event, context=None)

    decode_mock.assert_called_with(
        "invalid_token", TEST_PUBLIC_KEY, algorithms=["RS256"]
    )
    assert response["policyDocument"] == DENY_ALL_POLICY


def test_invalid_signature_return_deny_policy(mocker, mock_ssm, mock_session_table):
    decode_mock = mocker.patch(
        "jwt.decode", side_effect=jwt.exceptions.InvalidSignatureError
    )

    test_event = {
        "authorizationToken": "token_with_invalid_signature",
        "methodArn": f"{MOCK_METHOD_ARN_PREFIX}/GET/SearchPatient",
    }
    response = lambda_handler(test_event, context=None)

    decode_mock.assert_called_with(
        "token_with_invalid_signature", TEST_PUBLIC_KEY, algorithms=["RS256"]
    )

    assert response["policyDocument"] == DENY_ALL_POLICY<|MERGE_RESOLUTION|>--- conflicted
+++ resolved
@@ -2,10 +2,12 @@
 import time
 from unittest.mock import patch
 
+import boto3
 import jwt
 import pytest
 from enums.permitted_role import PermittedRole
 from handlers.authoriser_handler import lambda_handler
+from moto import mock_ssm
 
 from utils.get_aws_region import get_aws_region
 
@@ -42,25 +44,6 @@
 
 
 @pytest.fixture()
-<<<<<<< HEAD
-def mock_ssm_public_key():
-    with patch.dict(
-        "os.environ", {"SSM_PARAM_JWT_TOKEN_PUBLIC_KEY": TEST_PUBLIC_KEY_SSM_PARAM_NAME}
-    ):
-        with mock_ssm():
-            ssm = boto3.client("ssm", region_name=get_aws_region())
-            ssm.put_parameter(
-                Name=TEST_PUBLIC_KEY_SSM_PARAM_NAME,
-                Value=TEST_PUBLIC_KEY,
-                Type="SecureString",
-            )
-            yield
-
-
-def test_valid_gp_token_return_allow_policy(mocker, mock_ssm_public_key, context):
-    decoded_token = {"user_role": "GP"}
-    decode_mock = mocker.patch("jwt.decode", return_value=decoded_token)
-=======
 def mock_session_table(mocker):
     mock_table = mocker.MagicMock()
     mock_dynamo = mocker.patch("boto3.resource")
@@ -108,7 +91,6 @@
 def test_valid_gp_token_return_allow_policy(
     mock_ssm, mock_session_table, mock_jwt_decode
 ):
->>>>>>> 3dd1e168
     expected_allow_policy = {
         "Statement": [
             {

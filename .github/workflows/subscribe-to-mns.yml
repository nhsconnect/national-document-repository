<<<<<<< HEAD
name: Subscribe to MNS

on:
  workflow_dispatch:
    inputs:
      sandbox:
        description: Which sandbox would you like to run against?
        required: true
        type: choice
        options:
          - ndra
          - ndr-dev
          - ndr-test
          - pre-prod
          - prod
      environment:
        description: Which environment settings to use?
        required: true
        type: string
        default: development

permissions:
  id-token: write # This is required for requesting the JWT
  contents: read # This is required for actions/checkout

env:
  SANDBOX: ${{ inputs.sandbox }}
  AWS_REGION: ${{ vars.AWS_REGION }}
  URL: ${{ vars.MNS_SUBSCRIPTION_URL }}

jobs:
  Subscribe_to_MNS:
    runs-on: ubuntu-latest
    environment: ${{ inputs.environment }}
    steps:
      - name: Configure AWS Credentials
        uses: aws-actions/configure-aws-credentials@v4
        with:
          role-to-assume: ${{ secrets.AWS_ASSUME_ROLE }}
          role-skip-session-tagging: true
          aws-region: ${{ vars.AWS_REGION }}
          mask-aws-account-id: true

      - name: Checkout
        uses: actions/checkout@v4

      - name: Set up Python
        uses: actions/setup-python@v5
        with:
          python-version: '3.11'
          cache: 'pip'

      - name: Install dependencies
        run: |
          pip install boto3 requests pyjwt cryptography
          echo "Installed requirements"

      - name: Run script
        working-directory: ./lambdas
        run: |
          python3 -m scripts.mns_subscription
          echo "Subscription complete"
=======
name: Subscribe to MNS

on:
  workflow_dispatch:
    inputs:
      build_branch:
        required: true
        type: string
      environment:
        required: true
        type: string
      sandbox:
        required: true
        type: string
permissions:
  pull-requests: write
  id-token: write # This is required for requesting the JWT
  contents: read # This is required for actions/checkout
jobs:
  placeholder:
    runs-on: ubuntu-latest
    environment: ${{ inputs.environment }}
    defaults:
      run:
        working-directory: lambdas
    steps:
      - name: Placeholder
        run: |
          echo "Running placeholder job on ${inputs.sandbox}"

>>>>>>> 018cc07d
<|MERGE_RESOLUTION|>--- conflicted
+++ resolved
@@ -1,4 +1,3 @@
-<<<<<<< HEAD
 name: Subscribe to MNS
 
 on:
@@ -60,36 +59,4 @@
         working-directory: ./lambdas
         run: |
           python3 -m scripts.mns_subscription
-          echo "Subscription complete"
-=======
-name: Subscribe to MNS
-
-on:
-  workflow_dispatch:
-    inputs:
-      build_branch:
-        required: true
-        type: string
-      environment:
-        required: true
-        type: string
-      sandbox:
-        required: true
-        type: string
-permissions:
-  pull-requests: write
-  id-token: write # This is required for requesting the JWT
-  contents: read # This is required for actions/checkout
-jobs:
-  placeholder:
-    runs-on: ubuntu-latest
-    environment: ${{ inputs.environment }}
-    defaults:
-      run:
-        working-directory: lambdas
-    steps:
-      - name: Placeholder
-        run: |
-          echo "Running placeholder job on ${inputs.sandbox}"
-
->>>>>>> 018cc07d
+          echo "Subscription complete"
--- conflicted
+++ resolved
@@ -215,9 +215,45 @@
           function_name: ${{ github.event.inputs.sandboxWorkspace}}_DocumentManifestByNHSNumberLambda
           zip_file: package_lambdas_document_manifest_by_nhs_number_handler.zip
 
-<<<<<<< HEAD
   python_deploy_login_redirect_lambda:
-=======
+    runs-on: ubuntu-latest
+    environment: test
+    needs: ["python_lambdas_test"]
+    strategy:
+      matrix:
+        python-version: ["3.11"]
+
+    steps:
+      - name: Checkout
+        uses: actions/checkout@v3
+
+      - name: Set up Python ${{ matrix.python-version }}
+        uses: actions/setup-python@v4
+        with:
+          python-version: ${{ matrix.python-version }}
+
+      - name: Make virtual environment
+        run: |
+          make env
+
+      - name: Configure AWS Credentials
+        uses: aws-actions/configure-aws-credentials@v2
+        with:
+          role-to-assume: ${{ secrets.AWS_ASSUME_ROLE }}
+          role-skip-session-tagging: true
+          aws-region: ${{ vars.AWS_REGION }}
+
+      - name: Create release package for Login Redirect Handler
+        run: |
+          make lambda_name=login_redirect_handler zip
+
+      - name: Upload Lambda Function for Login Redirect Handler
+        uses: appleboy/lambda-action@master
+        with:
+          aws_region: ${{ vars.AWS_REGION }}
+          function_name: ${{ github.event.inputs.sandboxWorkspace}}_LoginRedirectHandler
+          zip_file: package_lambdas_login_redirect_handler.zip
+
 
   python_deploy_authoriser_lambda:
     runs-on: ubuntu-latest
@@ -260,7 +296,6 @@
 
 
   python_deploy_token_request_lambda:
->>>>>>> 3dd1e168
     runs-on: ubuntu-latest
     environment: test
     needs: ["python_lambdas_test"]
@@ -277,34 +312,17 @@
         with:
           python-version: ${{ matrix.python-version }}
 
-<<<<<<< HEAD
-      - name: Make virtual environement
-=======
-      - name: Make virtual environment
->>>>>>> 3dd1e168
-        run: |
-          make env
-
-      - name: Configure AWS Credentials
-        uses: aws-actions/configure-aws-credentials@v2
-        with:
-          role-to-assume: ${{ secrets.AWS_ASSUME_ROLE }}
-          role-skip-session-tagging: true
-          aws-region: ${{ vars.AWS_REGION }}
-
-<<<<<<< HEAD
-      - name: Create release package for Login Redirect Handler
-        run: |
-          make lambda_name=login_redirect_handler zip
-
-      - name: Upload Lambda Function for Login Redirect Handler
-        uses: appleboy/lambda-action@master
-        with:
-          aws_region: ${{ vars.AWS_REGION }}
-          function_name: ${{ github.event.inputs.sandboxWorkspace}}_LoginRedirectHandler
-          zip_file: package_lambdas_login_redirect_handler.zip
-        
-=======
+      - name: Make virtual environment
+        run: |
+          make env
+
+      - name: Configure AWS Credentials
+        uses: aws-actions/configure-aws-credentials@v2
+        with:
+          role-to-assume: ${{ secrets.AWS_ASSUME_ROLE }}
+          role-skip-session-tagging: true
+          aws-region: ${{ vars.AWS_REGION }}
+
       - name: Create release package for Token lambda
         run: |
           make lambda_name=token_handler zip
@@ -314,5 +332,4 @@
         with:
           aws_region: ${{ vars.AWS_REGION }}
           function_name: ${{ github.event.inputs.sandboxWorkspace}}_TokenRequestHandler
-          zip_file: package_lambdas_token_handler.zip
->>>>>>> 3dd1e168
+          zip_file: package_lambdas_token_handler.zip
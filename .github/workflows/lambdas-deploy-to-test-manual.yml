name: "Lambdas - Deploy to Test"

on:
  workflow_dispatch:
    inputs:
      buildBranch:
        description: "Feature branch to push to test?"
        required: true
        type: "string"

permissions:
  pull-requests: write
  id-token: write # This is required for requesting the JWT
  contents: read # This is required for actions/checkout

jobs:
  python_lambdas_test:
    runs-on: ubuntu-latest
    environment: test
    strategy:
      matrix:
        python-version: ["3.11"]

    steps:
      - name: Checkout
        uses: actions/checkout@v3
        with:
          ref: ${{ github.event.inputs.buildBranch}}

      - name: Set up Python ${{ matrix.python-version }}
        uses: actions/setup-python@v4
        with:
          python-version: ${{ matrix.python-version }}

      - name: Make virtual environement
        run: | 
          make env
      
      - name: Start virtual environement
        run: |
          source ./lambdas/venv/bin/activate
          echo PATH=$PATH >> $GITHUB_ENV

      - name: Format Code and ruff check
        run: |
          make format

      - name: Test with pytest
        run: |
          make test-unit

  python_deploy_create_document_reference_lambda:
    runs-on: ubuntu-latest
    environment: test
    needs: ["python_lambdas_test"]
    strategy:
      matrix:
        python-version: ["3.11"]

    steps:
      - name: Checkout
        uses: actions/checkout@v3
        with:
          ref: ${{ github.event.inputs.buildBranch}}

      - name: Set up Python ${{ matrix.python-version }}
        uses: actions/setup-python@v4
        with:
          python-version: ${{ matrix.python-version }}

      - name: Make virtual environement
        run: | 
          make env

      - name: Configure AWS Credentials
        uses: aws-actions/configure-aws-credentials@v2
        with:
          role-to-assume: ${{ secrets.AWS_ASSUME_ROLE }}
          role-skip-session-tagging: true
          aws-region: ${{ vars.AWS_REGION }}

      - name: Create release package for Create Document Reference
        run: |
          make lambda_name=create_document_reference_handler zip
    
      - name: Upload Lambda Function for CreateDocRefLambda
        uses: appleboy/lambda-action@master
        with:
          aws_region: ${{ vars.AWS_REGION }}
          function_name: ${{ vars.BUILD_ENV }}_CreateDocRefLambda
          zip_file: package_lambdas_create_document_reference_handler.zip

  python_deploy_search_patient_details_lambda:
    runs-on: ubuntu-latest
    environment: test
    needs: ["python_lambdas_test"]
    strategy:
      matrix:
        python-version: ["3.11"]

    steps:
      - name: Checkout
        uses: actions/checkout@v3
        with:
          ref: ${{ github.event.inputs.buildBranch}}

      - name: Set up Python ${{ matrix.python-version }}
        uses: actions/setup-python@v4
        with:
          python-version: ${{ matrix.python-version }}

      - name: Make virtual environement
        run: | 
          make env

      - name: Configure AWS Credentials
        uses: aws-actions/configure-aws-credentials@v2
        with:
          role-to-assume: ${{ secrets.AWS_ASSUME_ROLE }}
          role-skip-session-tagging: true
          aws-region: ${{ vars.AWS_REGION }}

      - name: Create release package for Search Patient Details Reference
        run: |
          make lambda_name=search_patient_details_handler zip
    
      - name: Upload Lambda Function for SearchPatientDetailsHandler
        uses: appleboy/lambda-action@master
        with:
          aws_region: ${{ vars.AWS_REGION }}
          function_name: ${{ vars.BUILD_ENV }}_SearchPatientDetailsLambda
          zip_file: package_lambdas_search_patient_details_handler.zip

  python_deploy_document_reference_search_lambda:
    runs-on: ubuntu-latest
    environment: test
    needs: [ "python_lambdas_test" ]
    strategy:
      matrix:
        python-version: ["3.11"]
        
    steps:
      - name: Checkout
        uses: actions/checkout@v3
        with:
          ref: ${{ github.event.inputs.buildBranch}}

      - name: Set up Python ${{ matrix.python-version }}
        uses: actions/setup-python@v4
        with:
          python-version: ${{ matrix.python-version }}

      - name: Make virtual environement
        run: | 
          make env

      - name: Configure AWS Credentials
        uses: aws-actions/configure-aws-credentials@v2
        with:
          role-to-assume: ${{ secrets.AWS_ASSUME_ROLE }}
          role-skip-session-tagging: true
          aws-region: ${{ vars.AWS_REGION }}

      - name: Create release package for Document Reference Search
        run: |
          make lambda_name=document_reference_search_handler zip

      - name: Upload Lambda Function for DocumentReferenceSearchHandler
        uses: appleboy/lambda-action@master
        with:
          aws_region: ${{ vars.AWS_REGION }}
          function_name: ${{ vars.BUILD_ENV }}_SearchDocumentReferencesLambda
          zip_file: package_lambdas_document_reference_search_handler.zip

  python_deploy_document_manifest_by_nhs_number_lambda:
    runs-on: ubuntu-latest
    environment: test
    needs: [ "python_lambdas_test" ]
    strategy:
      matrix:
        python-version: ["3.11"]
        
    steps:
      - name: Checkout
        uses: actions/checkout@v3
        with:
          ref: ${{ github.event.inputs.buildBranch}}

      - name: Set up Python ${{ matrix.python-version }}
        uses: actions/setup-python@v4
        with:
          python-version: ${{ matrix.python-version }}

      - name: Make virtual environement
        run: | 
          make env

      - name: Configure AWS Credentials
        uses: aws-actions/configure-aws-credentials@v2
        with:
          role-to-assume: ${{ secrets.AWS_ASSUME_ROLE }}
          role-skip-session-tagging: true
          aws-region: ${{ vars.AWS_REGION }}

      - name: Create release package for Document Manifest By NHS Number
        run: |
          make lambda_name=document_manifest_by_nhs_number_handler zip

      - name: Upload Lambda Function for DocumentManifestByNHSNumberLambda
        uses: appleboy/lambda-action@master
        with:
          aws_region: ${{ vars.AWS_REGION }}
          function_name: ${{ vars.BUILD_ENV }}_DocumentManifestByNHSNumberLambda
          zip_file: package_lambdas_document_manifest_by_nhs_number_handler.zip

<<<<<<< HEAD
  python_deploy_lloyd_george_record_stitch_lambda:
    runs-on: ubuntu-latest
    environment: test
    needs: ["python_lambdas_test"]
=======
  python_deploy_login_redirect_lambda:
    runs-on: ubuntu-latest
    environment: test
    needs: [ "python_lambdas_test" ]
>>>>>>> a635db6a
    strategy:
      matrix:
        python-version: ["3.11"]

    steps:
      - name: Checkout
        uses: actions/checkout@v3
        with:
          ref: ${{ github.event.inputs.buildBranch}}

      - name: Set up Python ${{ matrix.python-version }}
        uses: actions/setup-python@v4
        with:
          python-version: ${{ matrix.python-version }}

<<<<<<< HEAD
=======
      - name: Make virtual environement
        run: | 
          make env

      - name: Configure AWS Credentials
        uses: aws-actions/configure-aws-credentials@v2
        with:
          role-to-assume: ${{ secrets.AWS_ASSUME_ROLE }}
          role-skip-session-tagging: true
          aws-region: ${{ vars.AWS_REGION }}

      - name: Create release package for Login Redirect Handler
        run: |
          make lambda_name=login_redirect_handler zip

      - name: Upload Lambda Function for LoginRedirectHandler
        uses: appleboy/lambda-action@master
        with:
          aws_region: ${{ vars.AWS_REGION }}
          function_name: ${{ vars.BUILD_ENV }}_LoginRedirectHandler
          zip_file: package_lambdas_login_redirect_handler.zip

  python_deploy_authoriser_lambda:
    runs-on: ubuntu-latest
    environment: test
    needs: [ "python_lambdas_test" ]
    strategy:
      matrix:
        python-version: [ "3.11" ]

    steps:
      - name: Checkout
        uses: actions/checkout@v3
        with:
          ref: ${{ github.event.inputs.buildBranch}}

      - name: Set up Python ${{ matrix.python-version }}
        uses: actions/setup-python@v4
        with:
          python-version: ${{ matrix.python-version }}

      - name: Make virtual environment
        run: |
          make env

      - name: Configure AWS Credentials
        uses: aws-actions/configure-aws-credentials@v2
        with:
          role-to-assume: ${{ secrets.AWS_ASSUME_ROLE }}
          role-skip-session-tagging: true
          aws-region: ${{ vars.AWS_REGION }}

      - name: Create release package for Authoriser lambda
        run: |
          make lambda_name=authoriser_handler zip

      - name: Upload Lambda Function for AuthoriserLambda
        uses: appleboy/lambda-action@master
        with:
          aws_region: ${{ vars.AWS_REGION }}
          function_name: ${{ vars.BUILD_ENV }}_AuthoriserLambda
          zip_file: package_lambdas_authoriser_handler.zip

  python_deploy_token_lambda:
    runs-on: ubuntu-latest
    environment: test
    needs: [ "python_lambdas_test" ]
    strategy:
      matrix:
        python-version: [ "3.11" ]

    steps:
      - name: Checkout
        uses: actions/checkout@v3
        with:
          ref: ${{ github.event.inputs.buildBranch}}

      - name: Set up Python ${{ matrix.python-version }}
        uses: actions/setup-python@v4
        with:
          python-version: ${{ matrix.python-version }}

      - name: Make virtual environment
        run: |
          make env

      - name: Configure AWS Credentials
        uses: aws-actions/configure-aws-credentials@v2
        with:
          role-to-assume: ${{ secrets.AWS_ASSUME_ROLE }}
          role-skip-session-tagging: true
          aws-region: ${{ vars.AWS_REGION }}

      - name: Create release package for Token request handler lambda
        run: |
          make lambda_name=token_handler zip

      - name: Upload Lambda Function for TokenRequestHandler
        uses: appleboy/lambda-action@master
        with:
          aws_region: ${{ vars.AWS_REGION }}
          function_name: ${{ vars.BUILD_ENV }}_TokenRequestHandler
          zip_file: package_lambdas_token_handler.zip

  python_deploy_logout_handler_lambda:
    runs-on: ubuntu-latest
    environment: test
    needs: [ "python_lambdas_test" ]
    strategy:
      matrix:
        python-version: [ "3.11" ]

    steps:
      - name: Checkout
        uses: actions/checkout@v3
        with:
          ref: ${{ github.event.inputs.buildBranch}}

      - name: Set up Python ${{ matrix.python-version }}
        uses: actions/setup-python@v4
        with:
          python-version: ${{ matrix.python-version }}

>>>>>>> a635db6a
      - name: Make virtual environment
        run: |
          make env

      - name: Configure AWS Credentials
        uses: aws-actions/configure-aws-credentials@v2
        with:
          role-to-assume: ${{ secrets.AWS_ASSUME_ROLE }}
          role-skip-session-tagging: true
          aws-region: ${{ vars.AWS_REGION }}

<<<<<<< HEAD
      - name: Create release package for Lloyd George Stitch Lambda
        run: |
          make lambda_name=lloyd_george_record_stitch_handler zip

      - name: Upload Lambda Function for LloydGeorgeStitchLambda
        uses: appleboy/lambda-action@master
        with:
          aws_region: ${{ vars.AWS_REGION }}
          function_name: ${{ vars.BUILD_ENV}}_LloydGeorgeStitchLambda
          zip_file: package_lambdas_lloyd_george_record_stitch_handler.zip
=======
      - name: Create release package for LogoutHandler lambda
        run: |
          make lambda_name=logout_handler zip

      - name: Upload Lambda Function for LogoutHandler
        uses: appleboy/lambda-action@master
        with:
          aws_region: ${{ vars.AWS_REGION }}
          function_name: ${{ vars.BUILD_ENV }}_LogoutHandler
          zip_file: package_lambdas_logout_handler.zip
>>>>>>> a635db6a
<|MERGE_RESOLUTION|>--- conflicted
+++ resolved
@@ -213,34 +213,25 @@
           function_name: ${{ vars.BUILD_ENV }}_DocumentManifestByNHSNumberLambda
           zip_file: package_lambdas_document_manifest_by_nhs_number_handler.zip
 
-<<<<<<< HEAD
-  python_deploy_lloyd_george_record_stitch_lambda:
-    runs-on: ubuntu-latest
-    environment: test
-    needs: ["python_lambdas_test"]
-=======
   python_deploy_login_redirect_lambda:
     runs-on: ubuntu-latest
     environment: test
     needs: [ "python_lambdas_test" ]
->>>>>>> a635db6a
-    strategy:
-      matrix:
-        python-version: ["3.11"]
-
-    steps:
-      - name: Checkout
-        uses: actions/checkout@v3
-        with:
-          ref: ${{ github.event.inputs.buildBranch}}
-
-      - name: Set up Python ${{ matrix.python-version }}
-        uses: actions/setup-python@v4
-        with:
-          python-version: ${{ matrix.python-version }}
-
-<<<<<<< HEAD
-=======
+    strategy:
+      matrix:
+        python-version: ["3.11"]
+
+    steps:
+      - name: Checkout
+        uses: actions/checkout@v3
+        with:
+          ref: ${{ github.event.inputs.buildBranch}}
+
+      - name: Set up Python ${{ matrix.python-version }}
+        uses: actions/setup-python@v4
+        with:
+          python-version: ${{ matrix.python-version }}
+
       - name: Make virtual environement
         run: | 
           make env
@@ -364,7 +355,6 @@
         with:
           python-version: ${{ matrix.python-version }}
 
->>>>>>> a635db6a
       - name: Make virtual environment
         run: |
           make env
@@ -376,18 +366,6 @@
           role-skip-session-tagging: true
           aws-region: ${{ vars.AWS_REGION }}
 
-<<<<<<< HEAD
-      - name: Create release package for Lloyd George Stitch Lambda
-        run: |
-          make lambda_name=lloyd_george_record_stitch_handler zip
-
-      - name: Upload Lambda Function for LloydGeorgeStitchLambda
-        uses: appleboy/lambda-action@master
-        with:
-          aws_region: ${{ vars.AWS_REGION }}
-          function_name: ${{ vars.BUILD_ENV}}_LloydGeorgeStitchLambda
-          zip_file: package_lambdas_lloyd_george_record_stitch_handler.zip
-=======
       - name: Create release package for LogoutHandler lambda
         run: |
           make lambda_name=logout_handler zip
@@ -398,4 +376,44 @@
           aws_region: ${{ vars.AWS_REGION }}
           function_name: ${{ vars.BUILD_ENV }}_LogoutHandler
           zip_file: package_lambdas_logout_handler.zip
->>>>>>> a635db6a
+
+  python_deploy_lloyd_george_record_stitch_lambda:
+    runs-on: ubuntu-latest
+    environment: test
+    needs: ["python_lambdas_test"]
+    strategy:
+      matrix:
+        python-version: ["3.11"]
+
+    steps:
+      - name: Checkout
+        uses: actions/checkout@v3
+        with:
+          ref: ${{ github.event.inputs.buildBranch}}
+
+      - name: Set up Python ${{ matrix.python-version }}
+        uses: actions/setup-python@v4
+        with:
+          python-version: ${{ matrix.python-version }}
+
+      - name: Make virtual environment
+        run: |
+          make env
+
+      - name: Configure AWS Credentials
+        uses: aws-actions/configure-aws-credentials@v2
+        with:
+          role-to-assume: ${{ secrets.AWS_ASSUME_ROLE }}
+          role-skip-session-tagging: true
+          aws-region: ${{ vars.AWS_REGION }}
+
+      - name: Create release package for Lloyd George Stitch Lambda
+        run: |
+          make lambda_name=lloyd_george_record_stitch_handler zip
+
+      - name: Upload Lambda Function for LloydGeorgeStitchLambda
+        uses: appleboy/lambda-action@master
+        with:
+          aws_region: ${{ vars.AWS_REGION }}
+          function_name: ${{ vars.BUILD_ENV}}_LloydGeorgeStitchLambda
+          zip_file: package_lambdas_lloyd_george_record_stitch_handler.zip
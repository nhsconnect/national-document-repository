# .github/workflows/terraform-dev
name: "Z-BASE Deploy UI: Run a deploy job for the UI"

on:
  workflow_call:
    inputs:
      build_branch:
        description: "Branch with smoke tests."
        required: true
        type: "string"
      environment:
        description: "Environment to run against"
        required: true
        type: string
      sandbox:
        description: "Sandbox to push code to"
        required: true
        type: string
    secrets:
      AWS_ASSUME_ROLE:
        required: true

permissions:
  pull-requests: write
  id-token: write # This is required for requesting the JWT
  contents: read # This is required for actions/checkout

jobs:
  react_build_and_deploy_docker_image:
    runs-on: ubuntu-latest
    environment: ${{ inputs.environment }}
    defaults:
      run:
        working-directory: app

    steps:
      - uses: actions/checkout@v4
        with:
          repository: 'nhsconnect/national-document-repository'
          ref: ${{ inputs.build_branch }}
          fetch-depth: '0'

      - name: Configure AWS Credentials
        uses: aws-actions/configure-aws-credentials@v4
        with:
          role-to-assume: ${{ secrets.AWS_ASSUME_ROLE }}
          role-skip-session-tagging: true
          aws-region: ${{ vars.AWS_REGION }}
          mask-aws-account-id: true
          
      - name: Get SSM parameters from SSM
        id: ssm-parameters
        run: | 
          doc_store_api_endpoint=$(aws ssm get-parameter --name "/ndr/${{ inputs.sandbox }}/api_endpoint" --with-decryption --query "Parameter.Value" --output text)
          echo "::add-mask::$doc_store_api_endpoint"
          echo "ENDPOINT_DOC_STORE_API=$doc_store_api_endpoint" >> $GITHUB_ENV
          container_port=$(aws ssm get-parameter --name "/ndr/${{ inputs.sandbox }}/container_port" --with-decryption --query "Parameter.Value" --output text)
          echo "::add-mask::$container_port"
          echo "CONTAINER_PORT=$container_port" >> $GITHUB_ENV

      - name: Get CloudFront domain name
        id: cloudfront-domain-name
        run: |
          cloudfront_domain_name=$(aws cloudfront list-distributions --query "DistributionList.Items[?starts_with(Origins.Items[0].DomainName, '${{ inputs.sandbox }}')].DomainName" --output text)
          echo "Cloudfront domain name found for environment: $cloudfront_domain_name"
          echo "CLOUDFRONT_DOMAIN_NAME=$cloudfront_domain_name" >> $GITHUB_ENV
        
      - name: Login to Amazon ECR
        id: login-ecr
        uses: aws-actions/amazon-ecr-login@v2

      - name: Get Cognito Identity Pool ID
        id: cognito-identity-pool
        run: |
          identity_pool_id=$(aws cognito-identity list-identity-pools --max-results 50 \
            --query "IdentityPools[?starts_with(IdentityPoolName, '${{ inputs.sandbox }}')].IdentityPoolId" \
            --output text)
<<<<<<< HEAD
          echo "Cognito Identity Pool ID: $identity_pool_id"
          echo "IDENTITY_PROVIDER_POOL_ID=$identity_pool_id" >> $GITHUB_ENV
          echo "IDENTITY_PROVIDER_POOL_ID=$identity_pool_id" >> $GITHUB_OUTPUT  # <-- Ensure it's set as an output variable
=======
          echo "::add-mask::$identity_pool_id"
          echo "IDENTITY_PROVIDER_POOL_ID=$identity_pool_id" >> $GITHUB_OUTPUT
>>>>>>> 31334f8a

      - name: Get CloudWatch RUM App Monitor ID
        id: rum-app-monitor
        run: |
          app_monitor_id=$(aws rum list-app-monitors \
            --query "AppMonitorSummaries[?starts_with(Name, '${{ inputs.sandbox }}')].Id" \
            --output text)
<<<<<<< HEAD
          echo "RUM App Monitor ID: $app_monitor_id"
          echo "MONITOR_ACCOUNT_ID=$app_monitor_id" >> $GITHUB_ENV   
          echo "MONITOR_ACCOUNT_ID=$app_monitor_id" >> $GITHUB_OUTPUT  # <-- Ensure it's set as an output variable

      - name: Debug Env Variables
        run: |
          echo "MONITOR_ACCOUNT_ID from env: $MONITOR_ACCOUNT_ID"
          echo "IDENTITY_PROVIDER_POOL_ID from env: $IDENTITY_PROVIDER_POOL_ID"
=======
          echo "::add-mask::$app_monitor_id"
          echo "MONITOR_ACCOUNT_ID=$app_monitor_id" >> $GITHUB_OUTPUT  
>>>>>>> 31334f8a

      - name: Configure React environment vars
        env:
          AWS_REGION: ${{ vars.AWS_REGION }}
          OIDC_PROVIDER_ID: not provided yet
          IDENTITY_PROVIDER_POOL_ID: ${{ steps.cognito-identity-pool.outputs.IDENTITY_PROVIDER_POOL_ID }} 
          MONITOR_ACCOUNT_ID: ${{ steps.rum-app-monitor.outputs.MONITOR_ACCOUNT_ID }} 
          BUILD_ENV: ${{ inputs.environment }}
          IMAGE_VERSION: 'ndr-${{ inputs.sandbox }}-app:${{ github.sha }}'
        run: |
          ./react-environment-config.sh

      - name: Build, tag, and push image to Amazon ECR
        id: build-image
        env:
          ECR_REGISTRY: ${{ steps.login-ecr.outputs.registry }}
          ECR_REPOSITORY: ndr-${{ inputs.sandbox }}-app
          IMAGE_TAG: latest
          IMAGE_TAG_SHA: ${{ github.sha }}
          CONTAINER_PORT: ${{ env.CONTAINER_PORT }}
        run: |
          docker build \
            --build-arg="CONTAINER_PORT=$CONTAINER_PORT" \
            --build-arg="CLOUDFRONT_DOMAIN_NAME=$CLOUDFRONT_DOMAIN_NAME" \
            -t $ECR_REGISTRY/$ECR_REPOSITORY:$IMAGE_TAG \
            -t $ECR_REGISTRY/$ECR_REPOSITORY:$IMAGE_TAG_SHA .
          docker push $ECR_REGISTRY/$ECR_REPOSITORY:$IMAGE_TAG
          docker push $ECR_REGISTRY/$ECR_REPOSITORY:$IMAGE_TAG_SHA
          echo "image=$ECR_REGISTRY/$ECR_REPOSITORY:$IMAGE_TAG_SHA" >> $GITHUB_OUTPUT

      # Looks like the ECS does not check for image updates, as such we need to force a new task definition to run the new image
      # We will always use the "latest" image tag so we do not need to modify the task-definition
      - name: Download task definition
        id: download-task
        run: |
          aws ecs describe-task-definition --task-definition ${{ inputs.sandbox }}-task-app-cluster --query taskDefinition > task-definition.json
          echo "revision=$(cat task-definition.json | jq .revision)" >> $GITHUB_OUTPUT

      - name: Fill in the new image ID in the Amazon ECS task definition
        id: task-def
        uses: aws-actions/amazon-ecs-render-task-definition@v1
        with:
          task-definition: ./app/task-definition.json
          container-name: ${{ inputs.sandbox }}-container-app-cluster
          image: ${{ steps.build-image.outputs.image }}

      - name: Deploy Amazon ECS task definition
        uses: aws-actions/amazon-ecs-deploy-task-definition@v2
        with:
          task-definition: ./app/task-definition.json
          service: ${{ inputs.sandbox }}-ecs-cluster-service
          cluster: ${{ inputs.sandbox }}-app-cluster
          wait-for-service-stability: true

      - name: De-register previous revision
        run: |
          aws ecs deregister-task-definition \
            --task-definition ${{ inputs.sandbox }}-task-app-cluster:${{ steps.download-task.outputs.revision }}<|MERGE_RESOLUTION|>--- conflicted
+++ resolved
@@ -75,14 +75,8 @@
           identity_pool_id=$(aws cognito-identity list-identity-pools --max-results 50 \
             --query "IdentityPools[?starts_with(IdentityPoolName, '${{ inputs.sandbox }}')].IdentityPoolId" \
             --output text)
-<<<<<<< HEAD
-          echo "Cognito Identity Pool ID: $identity_pool_id"
-          echo "IDENTITY_PROVIDER_POOL_ID=$identity_pool_id" >> $GITHUB_ENV
-          echo "IDENTITY_PROVIDER_POOL_ID=$identity_pool_id" >> $GITHUB_OUTPUT  # <-- Ensure it's set as an output variable
-=======
           echo "::add-mask::$identity_pool_id"
           echo "IDENTITY_PROVIDER_POOL_ID=$identity_pool_id" >> $GITHUB_OUTPUT
->>>>>>> 31334f8a
 
       - name: Get CloudWatch RUM App Monitor ID
         id: rum-app-monitor
@@ -90,19 +84,8 @@
           app_monitor_id=$(aws rum list-app-monitors \
             --query "AppMonitorSummaries[?starts_with(Name, '${{ inputs.sandbox }}')].Id" \
             --output text)
-<<<<<<< HEAD
-          echo "RUM App Monitor ID: $app_monitor_id"
-          echo "MONITOR_ACCOUNT_ID=$app_monitor_id" >> $GITHUB_ENV   
-          echo "MONITOR_ACCOUNT_ID=$app_monitor_id" >> $GITHUB_OUTPUT  # <-- Ensure it's set as an output variable
-
-      - name: Debug Env Variables
-        run: |
-          echo "MONITOR_ACCOUNT_ID from env: $MONITOR_ACCOUNT_ID"
-          echo "IDENTITY_PROVIDER_POOL_ID from env: $IDENTITY_PROVIDER_POOL_ID"
-=======
           echo "::add-mask::$app_monitor_id"
           echo "MONITOR_ACCOUNT_ID=$app_monitor_id" >> $GITHUB_OUTPUT  
->>>>>>> 31334f8a
 
       - name: Configure React environment vars
         env:

{
    "name": "app",
    "version": "0.1.0",
    "private": true,
    "scripts": {
        "start": "react-scripts start",
        "build": "react-scripts build",
        "build-env-check": "node ./react-build-env-checker.js && react-scripts build",
        "test": "./node_modules/.bin/react-scripts test --watchAll=true",
        "test-all": "./node_modules/.bin/react-scripts test --watchAll=false",
        "test-all:coverage": "./node_modules/.bin/react-scripts test --watchAll=false --coverage src",
        "storybook": "storybook dev -p 6006",
        "build-storybook": "storybook build",
        "format": "prettier --write \"**/*.+(ts|tsx|js|scss|json|css|md)\"",
        "prepare": "cd ../ && husky install ./app/.husky",
<<<<<<< HEAD
        "cypress": "cypress open --env CYPRESS_RUN_AS_SMOKETEST=false",
        "cypress-report-run" : "cypress run --reporter mochawesome --env CYPRESS_RUN_AS_SMOKETEST=false",
        "cypress-report-merge": "npx mochawesome-merge \"cypress/results/*.json\" > mochawesomemerged.json", 
=======
        "cypress": "cross-env CYPRESS_BASE_URL=http://localhost:3000 cypress open --env grepTags=regression",
        "cypress-report-run": "cross-env CYPRESS_BASE_URL=http://localhost:3000 cypress run --reporter mochawesome --env grepTags=regression",
        "cypress-report-merge": "npx mochawesome-merge \"cypress/results/*.json\" > mochawesomemerged.json",
>>>>>>> a6fddd12
        "cypress-report-generate": "npx marge mochawesomemerged.json",
        "cypress-report": "rm -r cypress/results/* && npm run cypress-report-run && npm run cypress-report-merge && npm run cypress-report-generate"
    },
    "dependencies": {
        "@cypress/grep": "^4.0.1",
        "@testing-library/jest-dom": "^5.17.0",
        "@testing-library/react": "^13.4.0",
        "@testing-library/user-event": "^13.5.0",
        "axios": "^1.5.0",
        "cross-env": "^7.0.3",
        "dotenv": "^16.3.1",
        "eslint-plugin-legacy-decorators": "^1.0.0",
        "fake-progress": "^1.0.4",
        "history": "^5.3.0",
        "nhsuk-frontend": "^7.0.0",
        "nhsuk-react-components": "^2.2.2",
        "pdfobject": "^2.2.12",
        "react": "^18.2.0",
        "react-dom": "^18.2.0",
        "react-hook-form": "^7.45.4",
        "react-router": "^6.14.2",
        "react-router-dom": "^6.14.2",
        "react-scripts": "^5.0.1",
        "sass": "^1.66.1",
        "serve": "^14.2.1",
        "typescript": "^4.9.5",
        "usehooks-ts": "^2.9.1",
        "util": "^0.12.5",
        "web-vitals": "^2.1.4"
    },
    "devDependencies": {
        "@babel/plugin-proposal-private-property-in-object": "^7.21.11",
        "@storybook/addon-essentials": "^7.4.0",
        "@storybook/addon-interactions": "^7.4.0",
        "@storybook/addon-links": "^7.4.0",
        "@storybook/addon-onboarding": "^1.0.8",
        "@storybook/blocks": "^7.4.0",
        "@storybook/preset-create-react-app": "^4.1.0",
        "@storybook/react": "^7.4.0",
        "@storybook/react-webpack5": "^7.4.0",
        "@storybook/testing-library": "^0.2.0",
        "@types/jest": "^27.5.2",
        "@types/node": "^16.18.40",
        "@types/react": "^18.2.19",
        "@types/react-dom": "^18.2.7",
        "babel-plugin-named-exports-order": "^0.0.2",
        "cypress": "^13.3.2",
        "eslint": "^8.48.0",
        "eslint-config-prettier": "^9.0.0",
        "eslint-plugin-cypress": "^2.14.0",
        "eslint-plugin-prettier": "^5.0.0",
        "eslint-plugin-storybook": "^0.6.13",
        "eslint-plugin-unused-imports": "^3.0.0",
        "govuk-frontend": "^4.7.0",
        "husky": "^8.0.3",
        "lint-staged": "^14.0.1",
        "mochawesome": "^7.1.3",
        "mochawesome-merge": "^4.3.0",
        "prettier": "^3.0.3",
        "prop-types": "^15.8.1",
        "storybook": "^7.4.0",
        "webpack": "^5.88.2"
    },
    "browserslist": {
        "production": [
            ">0.2%",
            "not dead",
            "not op_mini all"
        ],
        "development": [
            "last 1 chrome version",
            "last 1 firefox version",
            "last 1 safari version"
        ]
    },
    "jest": {
        "moduleNameMapper": {
            "axios": "axios/dist/node/axios.cjs"
        }
    }
}<|MERGE_RESOLUTION|>--- conflicted
+++ resolved
@@ -13,15 +13,9 @@
         "build-storybook": "storybook build",
         "format": "prettier --write \"**/*.+(ts|tsx|js|scss|json|css|md)\"",
         "prepare": "cd ../ && husky install ./app/.husky",
-<<<<<<< HEAD
-        "cypress": "cypress open --env CYPRESS_RUN_AS_SMOKETEST=false",
-        "cypress-report-run" : "cypress run --reporter mochawesome --env CYPRESS_RUN_AS_SMOKETEST=false",
-        "cypress-report-merge": "npx mochawesome-merge \"cypress/results/*.json\" > mochawesomemerged.json", 
-=======
         "cypress": "cross-env CYPRESS_BASE_URL=http://localhost:3000 cypress open --env grepTags=regression",
         "cypress-report-run": "cross-env CYPRESS_BASE_URL=http://localhost:3000 cypress run --reporter mochawesome --env grepTags=regression",
         "cypress-report-merge": "npx mochawesome-merge \"cypress/results/*.json\" > mochawesomemerged.json",
->>>>>>> a6fddd12
         "cypress-report-generate": "npx marge mochawesomemerged.json",
         "cypress-report": "rm -r cypress/results/* && npm run cypress-report-run && npm run cypress-report-merge && npm run cypress-report-generate"
     },
@@ -31,7 +25,6 @@
         "@testing-library/react": "^13.4.0",
         "@testing-library/user-event": "^13.5.0",
         "axios": "^1.5.0",
-        "cross-env": "^7.0.3",
         "dotenv": "^16.3.1",
         "eslint-plugin-legacy-decorators": "^1.0.0",
         "fake-progress": "^1.0.4",

--- conflicted
+++ resolved
@@ -39,7 +39,6 @@
         stage: LG_RECORD_STAGE.DOWNLOAD_ALL,
         unauthorised: [REPOSITORY_ROLE.GP_CLINICAL],
         showIfRecordInRepo: true,
-<<<<<<< HEAD
     },
     {
         label: 'Download and remove files',
@@ -48,9 +47,7 @@
         unauthorised: [REPOSITORY_ROLE.GP_CLINICAL],
         showIfRecordInRepo: true,
         onClick: mockShowDownloadAndRemoveConfirmation,
-=======
->>>>>>> ad2c336a
-    },
+    }
 ];
 
 jest.mock('react-router-dom', () => ({
@@ -97,7 +94,6 @@
 
             const mockLinksDownloadOnly = mockLinks.filter(
                 (link) => link.type === RECORD_ACTION.DOWNLOAD,
-<<<<<<< HEAD
             );
             rerender(
                 <RecordMenuCard setStage={mockSetStage} recordLinks={mockLinksDownloadOnly} />,
@@ -130,27 +126,6 @@
             });
 
             expect(mockShowDownloadAndRemoveConfirmation).toBeCalledTimes(1);
-=======
-            );
-            rerender(
-                <RecordMenuCard setStage={mockSetStage} recordLinks={mockLinksDownloadOnly} />,
-            );
-            expect(screen.getByRole('heading', { name: 'Download record' })).toBeInTheDocument();
-            expect(screen.getByRole('link', { name: 'Download files' })).toBeInTheDocument();
-
-            expect(
-                screen.queryByRole('heading', { name: 'Update record' }),
-            ).not.toBeInTheDocument();
-            expect(screen.queryByRole('link', { name: 'Upload files' })).not.toBeInTheDocument();
-            expect(screen.queryByRole('link', { name: 'Remove files' })).not.toBeInTheDocument();
-        });
-
-        it('does not render anything if the given record links array is empty', () => {
-            const { container } = render(
-                <RecordMenuCard setStage={mockSetStage} recordLinks={[]} />,
-            );
-            expect(container).toBeEmptyDOMElement();
->>>>>>> ad2c336a
         });
     });
 

import { Card } from 'nhsuk-react-components';
import React, { Dispatch, HTMLAttributes, SetStateAction } from 'react';
import { LGRecordActionLink, RECORD_ACTION } from '../../../types/blocks/lloydGeorgeActions';
import { Link, useNavigate } from 'react-router-dom';
import { LG_RECORD_STAGE } from '../../../types/blocks/lloydGeorgeStages';

export type Props = HTMLAttributes<HTMLDivElement> & {
    recordLinks: Array<LGRecordActionLink>;
    setStage: Dispatch<SetStateAction<LG_RECORD_STAGE>>;
    showMenu: boolean;
    className?: string;
};

type SubSectionProps = {
    actionLinks: Array<LGRecordActionLink>;
    heading: string;
    setStage: Dispatch<SetStateAction<LG_RECORD_STAGE>>;
};

function RecordMenuCard({
    recordLinks,
    setStage,
    showMenu,
    className = 'lloydgeorge_record-stage_flex-row',
}: Props) {
    const updateActions = recordLinks.filter((link) => link.type === RECORD_ACTION.UPDATE);
    const downloadActions = recordLinks.filter((link) => link.type === RECORD_ACTION.DOWNLOAD);

    if (recordLinks.length === 0) {
        return <></>;
    }

    if (!showMenu) {
        return <></>;
    }
    return (
        <div className={className} data-testid="record-menu-card">
            <Card className="lloydgeorge_record-stage_menu">
                <Card.Content className="lloydgeorge_record-stage_menu-content">
                    {updateActions.length > 0 && (
                        <SideMenuSubSection
                            actionLinks={updateActions}
                            heading="Update record"
                            setStage={setStage}
                        />
                    )}
                    <br />
                    <br />
                    {downloadActions.length > 0 && (
                        <SideMenuSubSection
                            actionLinks={downloadActions}
                            heading="Download record"
                            setStage={setStage}
                        />
                    )}
                </Card.Content>
            </Card>
        </div>
    );
}

const SideMenuSubSection = ({ actionLinks, heading, setStage }: SubSectionProps) => {
    return (
        <>
            <h2 className="nhsuk-heading-m">{heading}</h2>
<<<<<<< HEAD

=======
>>>>>>> 56cd8b7c
            {actionLinks.map((link) => (
                <LinkItem key={link.key} link={link} setStage={setStage} />
            ))}
        </>
    );
};

type LinkItemProps = {
    link: LGRecordActionLink;
    setStage: Dispatch<SetStateAction<LG_RECORD_STAGE>>;
};

const LinkItem = ({ link, setStage }: LinkItemProps) => {
    const navigate = useNavigate();

    if (link.href || link.stage) {
        return (
            <Link
                to="#placeholder"
                onClick={(e) => {
                    e.preventDefault();
                    if (link.href) navigate(link.href);
                    else if (link.stage) setStage(link.stage);
                }}
                data-testid={link.key}
            >
                {link.label}
            </Link>
        );
    } else {
        return (
            <button className="link-button" onClick={link.onClick} data-testid={link.key}>
                {link.label}
            </button>
        );
    }
};

export default RecordMenuCard;<|MERGE_RESOLUTION|>--- conflicted
+++ resolved
@@ -63,10 +63,6 @@
     return (
         <>
             <h2 className="nhsuk-heading-m">{heading}</h2>
-<<<<<<< HEAD
-
-=======
->>>>>>> 56cd8b7c
             {actionLinks.map((link) => (
                 <LinkItem key={link.key} link={link} setStage={setStage} />
             ))}

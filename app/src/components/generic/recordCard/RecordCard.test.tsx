import usePatient from '../../../helpers/hooks/usePatient';
import useConfig from '../../../helpers/hooks/useConfig';
import useBaseAPIUrl from '../../../helpers/hooks/useBaseAPIUrl';
import useBaseAPIHeaders from '../../../helpers/hooks/useBaseAPIHeaders';
import getLloydGeorgeRecord from '../../../helpers/requests/getLloydGeorgeRecord';
import { DOWNLOAD_STAGE } from '../../../types/generic/downloadStage';
<<<<<<< HEAD
import {REPOSITORY_ROLE} from "../../../types/generic/authRole";
import useRole from '../../../helpers/hooks/useRole';

jest.mock('../../../helpers/hooks/useRole');
const MockDetails = () => <h1>Mock details render</h1>;
const mockFullscreenHandler = jest.fn();
const mockUseRole = useRole as jest.Mock;

describe('RecordCard', () => {
    describe('Rendering for GP_ADMIN role', () => {
        it('renders component', () => {
            mockUseRole.mockReturnValue(REPOSITORY_ROLE.GP_ADMIN);
            const header = 'Jest Record';
            render(
                <RecordCard
                    downloadStage={DOWNLOAD_STAGE.SUCCEEDED}
                    detailsElement={<MockDetails />}
                    heading={header}
                    fullScreenHandler={mockFullscreenHandler}
                    recordUrl={'http://test'}
                />,
            );
            expect(
                screen.getByRole('heading', { name: 'Mock details render' }),
            ).toBeInTheDocument();
            expect(screen.getByRole('heading', { name: header })).toBeInTheDocument();
            expect(screen.getByText('View in full screen')).toBeInTheDocument();
            expect(screen.getByTestId('pdf-viewer')).toBeInTheDocument();
        });

        it('does not render pdf viewer when download stage not succeeded', () => {
            mockUseRole.mockReturnValue(REPOSITORY_ROLE.GP_ADMIN);
            const header = 'Jest Record';
            render(
                <RecordCard
                    downloadStage={DOWNLOAD_STAGE.NO_RECORDS}
                    detailsElement={<MockDetails />}
                    heading={header}
                    fullScreenHandler={mockFullscreenHandler}
                    recordUrl={'http://test'}
                />,
            );
            expect(
                screen.getByRole('heading', { name: 'Mock details render' }),
            ).toBeInTheDocument();
            expect(screen.getByRole('heading', { name: header })).toBeInTheDocument();
            expect(screen.queryByText('View in full screen')).not.toBeInTheDocument();
=======
import { render, screen, waitFor } from '@testing-library/react';
import RecordCard, { Props } from './RecordCard';
import { buildLgSearchResult } from '../../../helpers/test/testBuilders';
import { act } from 'react-dom/test-utils';
import userEvent from '@testing-library/user-event';

const mockedUseNavigate = jest.fn();
jest.mock('../../../helpers/hooks/useBaseAPIHeaders');
jest.mock('../../../helpers/hooks/usePatient');
jest.mock('../../../helpers/hooks/useConfig');
jest.mock('../../../helpers/hooks/useBaseAPIUrl');
jest.mock('../../../helpers/requests/getLloydGeorgeRecord');
jest.mock('axios');
jest.mock('react-router', () => ({
    useNavigate: () => mockedUseNavigate,
}));

const mockGetLloydGeorgeRecord = getLloydGeorgeRecord as jest.MockedFunction<
    typeof getLloydGeorgeRecord
>;

const mockUsePatient = usePatient as jest.Mock;
const mockUseConfig = useConfig as jest.Mock;
const mockUseBaseAPIUrl = useBaseAPIUrl as jest.Mock;
const mockUseBaseAPIHeaders = useBaseAPIHeaders as jest.Mock;
it('passes a test', () => {});

describe('RecordCard Component', () => {
    const mockFullScreenHandler = jest.fn();
    const props: Props = {
        heading: 'Mock Header Record',
        fullScreenHandler: mockFullScreenHandler,
        detailsElement: <div>Mock Details Element</div>,
        downloadStage: DOWNLOAD_STAGE.INITIAL,
        isFullScreen: false,
        refreshRecord: jest.fn(),
        cloudFrontUrl: 'https://test.com',
    };

    beforeEach(() => {
        jest.clearAllMocks();
        mockUsePatient.mockReturnValue({ nhsNumber: '1234567890' });
        mockUseConfig.mockReturnValue({
            mockLocal: { recordUploaded: true },
        });
        mockUseBaseAPIUrl.mockReturnValue('https://example.com/api');
        mockUseBaseAPIHeaders.mockReturnValue({ Authorization: 'Bearer token' });
    });

    describe('Rendering', () => {
        it('renders component', () => {
            render(<RecordCard {...props} />);

            expect(screen.getByText('Mock Header Record')).toBeInTheDocument();
            expect(screen.getByText('Mock Details Element')).toBeInTheDocument();
        });

        it('calls refreshRecord on mount', async () => {
            const mockRefreshRecord = jest.fn();
            render(<RecordCard {...props} refreshRecord={mockRefreshRecord} />);
            await waitFor(() => {
                expect(mockRefreshRecord).toHaveBeenCalledTimes(1);
            });
        });

        it('renders the "View in full screen" button when recordUrl is set', async () => {
            mockGetLloydGeorgeRecord.mockResolvedValue(buildLgSearchResult());

            render(<RecordCard {...props} />);

            await waitFor(() => {
                expect(screen.getByTestId('full-screen-btn')).toBeInTheDocument();
            });
        });

        it('sets the page to full screen view when "View in full screen" is clicked', async () => {
            mockGetLloydGeorgeRecord.mockResolvedValue(buildLgSearchResult());

            render(<RecordCard {...props} />);

            await waitFor(() => {
                expect(screen.getByTestId('full-screen-btn')).toBeInTheDocument();
            });
            act(() => {
                userEvent.click(screen.getByTestId('full-screen-btn'));
            });
            await waitFor(() => {
                expect(mockFullScreenHandler).toHaveBeenCalled();
            });
        });

        it('renders PDFViewer component when recordUrl is set', async () => {
            mockGetLloydGeorgeRecord.mockResolvedValue(buildLgSearchResult());

            render(<RecordCard {...props} />);

            await waitFor(() => {
                expect(screen.getByTestId('pdf-viewer')).toBeInTheDocument();
            });
        });

        it('renders ProgressBar while isLoading is true', async () => {
            render(<RecordCard {...props} />);
            expect(screen.getByText('Loading...')).toBeInTheDocument();
        });

        it('removes ProgressBar once loading is complete', async () => {
            render(<RecordCard {...props} />);
            await waitFor(() => {
                expect(screen.queryByText('Loading...')).not.toBeInTheDocument();
            });
        });

        it('renders full-screen layout when isFullScreen state is true', async () => {
            render(<RecordCard {...props} isFullScreen={true} />);
            expect(screen.queryByTestId('pdf-card')).not.toBeInTheDocument(); // Shouldn't show the card layout
        });

        it('does not render PdfViewer or full-screen button when cloudFrontUrl is empty', async () => {
            render(<RecordCard {...props} cloudFrontUrl="" />);
>>>>>>> 0e70091b
            expect(screen.queryByTestId('pdf-viewer')).not.toBeInTheDocument();
            expect(screen.queryByTestId('full-screen-btn')).not.toBeInTheDocument();
        });

        it('does not render the pdf details view when full-screen view is click', async () => {
            mockGetLloydGeorgeRecord.mockResolvedValue(buildLgSearchResult());

            render(<RecordCard {...props} />);

            await waitFor(() => {
                expect(screen.getByTestId('full-screen-btn')).toBeInTheDocument();
            });
        });

        it('does not render the "View in full screen" button or pdf view when recordUrl is not set', () => {
            render(<RecordCard {...props} cloudFrontUrl="" />);
            expect(screen.queryByTestId('pdf-viewer')).not.toBeInTheDocument();
            expect(screen.queryByTestId('full-screen-btn')).not.toBeInTheDocument();
        });

        it('does not render PdfViewer when downloadStage is FAILED', async () => {
            render(<RecordCard {...props} downloadStage={DOWNLOAD_STAGE.FAILED} />);
            expect(screen.queryByTestId('pdf-viewer')).not.toBeInTheDocument();
        });
    });

    describe('Navigation', () => {
        it('Navigates to full screen view when "View in full screen" button is clicked', async () => {
            mockGetLloydGeorgeRecord.mockResolvedValue(buildLgSearchResult());

            render(<RecordCard {...props} />);

            await waitFor(() => {
                expect(screen.getByTestId('full-screen-btn')).toBeInTheDocument();
            });

            userEvent.click(screen.getByTestId('full-screen-btn'));

            expect(mockFullScreenHandler).toHaveBeenCalledWith(true);
        });
    });
    describe('Rendering for GP_CLINICAL role', () => {
        it('renders component', () => {
            mockUseRole.mockReturnValue(REPOSITORY_ROLE.GP_CLINICAL);
            const header = 'Jest Record';
            render(
                <RecordCard
                    downloadStage={DOWNLOAD_STAGE.SUCCEEDED}
                    detailsElement={<MockDetails />}
                    heading={header}
                    fullScreenHandler={mockFullscreenHandler}
                    recordUrl={'http://test'}
                />,
            );
            expect(
                screen.getByRole('heading', { name: 'Mock details render' }),
            ).toBeInTheDocument();
            expect(screen.getByRole('heading', { name: header })).toBeInTheDocument();
            expect(screen.getByTestId('pdf-viewer')).toBeInTheDocument();
        });

        it('does not render pdf viewer when download stage not succeeded', () => {
            mockUseRole.mockReturnValue(REPOSITORY_ROLE.GP_CLINICAL);
            const header = 'Jest Record';
            render(
                <RecordCard
                    downloadStage={DOWNLOAD_STAGE.NO_RECORDS}
                    detailsElement={<MockDetails />}
                    heading={header}
                    fullScreenHandler={mockFullscreenHandler}
                    recordUrl={'http://test'}
                />,
            );
            expect(
                screen.getByRole('heading', { name: 'Mock details render' }),
            ).toBeInTheDocument();
            expect(screen.getByRole('heading', { name: header })).toBeInTheDocument();
            expect(screen.queryByTestId('pdf-viewer')).not.toBeInTheDocument();
        });
    })
});<|MERGE_RESOLUTION|>--- conflicted
+++ resolved
@@ -4,55 +4,6 @@
 import useBaseAPIHeaders from '../../../helpers/hooks/useBaseAPIHeaders';
 import getLloydGeorgeRecord from '../../../helpers/requests/getLloydGeorgeRecord';
 import { DOWNLOAD_STAGE } from '../../../types/generic/downloadStage';
-<<<<<<< HEAD
-import {REPOSITORY_ROLE} from "../../../types/generic/authRole";
-import useRole from '../../../helpers/hooks/useRole';
-
-jest.mock('../../../helpers/hooks/useRole');
-const MockDetails = () => <h1>Mock details render</h1>;
-const mockFullscreenHandler = jest.fn();
-const mockUseRole = useRole as jest.Mock;
-
-describe('RecordCard', () => {
-    describe('Rendering for GP_ADMIN role', () => {
-        it('renders component', () => {
-            mockUseRole.mockReturnValue(REPOSITORY_ROLE.GP_ADMIN);
-            const header = 'Jest Record';
-            render(
-                <RecordCard
-                    downloadStage={DOWNLOAD_STAGE.SUCCEEDED}
-                    detailsElement={<MockDetails />}
-                    heading={header}
-                    fullScreenHandler={mockFullscreenHandler}
-                    recordUrl={'http://test'}
-                />,
-            );
-            expect(
-                screen.getByRole('heading', { name: 'Mock details render' }),
-            ).toBeInTheDocument();
-            expect(screen.getByRole('heading', { name: header })).toBeInTheDocument();
-            expect(screen.getByText('View in full screen')).toBeInTheDocument();
-            expect(screen.getByTestId('pdf-viewer')).toBeInTheDocument();
-        });
-
-        it('does not render pdf viewer when download stage not succeeded', () => {
-            mockUseRole.mockReturnValue(REPOSITORY_ROLE.GP_ADMIN);
-            const header = 'Jest Record';
-            render(
-                <RecordCard
-                    downloadStage={DOWNLOAD_STAGE.NO_RECORDS}
-                    detailsElement={<MockDetails />}
-                    heading={header}
-                    fullScreenHandler={mockFullscreenHandler}
-                    recordUrl={'http://test'}
-                />,
-            );
-            expect(
-                screen.getByRole('heading', { name: 'Mock details render' }),
-            ).toBeInTheDocument();
-            expect(screen.getByRole('heading', { name: header })).toBeInTheDocument();
-            expect(screen.queryByText('View in full screen')).not.toBeInTheDocument();
-=======
 import { render, screen, waitFor } from '@testing-library/react';
 import RecordCard, { Props } from './RecordCard';
 import { buildLgSearchResult } from '../../../helpers/test/testBuilders';
@@ -173,7 +124,6 @@
 
         it('does not render PdfViewer or full-screen button when cloudFrontUrl is empty', async () => {
             render(<RecordCard {...props} cloudFrontUrl="" />);
->>>>>>> 0e70091b
             expect(screen.queryByTestId('pdf-viewer')).not.toBeInTheDocument();
             expect(screen.queryByTestId('full-screen-btn')).not.toBeInTheDocument();
         });

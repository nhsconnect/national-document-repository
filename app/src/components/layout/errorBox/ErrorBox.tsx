--- conflicted
+++ resolved
@@ -54,10 +54,7 @@
                         )}
                         {hasOnClick && (
                             <ErrorSummary.Item
-<<<<<<< HEAD
-=======
-                                data-testid="error-summary-btn"
->>>>>>> a7da853b
+
                                 href={'#'}
                                 onClick={(e) => {
                                     e.preventDefault();

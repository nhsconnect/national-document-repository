import { ErrorSummary } from 'nhsuk-react-components';
import { MouseEvent } from 'react';
import { UploadFilesErrors } from '../../../types/pages/UploadDocumentsPage/types';

type Props = {
    errorBoxSummaryId: string;
    messageTitle: string;
    messageBody?: string;
    messageLinkBody?: string;
    errorInputLink?: string;
    errorBody?: string;
    dataTestId?: string;
    errorOnClick?: () => void;
    errorMessageList?: UploadFilesErrors[];
};

// @ts-ignore
const ErrorBox = ({
    errorBoxSummaryId,
    errorInputLink,
    messageTitle,
    messageBody,
    messageLinkBody,
    errorBody,
    errorMessageList,
    errorOnClick,
    dataTestId,
}: Props) => {
    const hasInputLink = errorInputLink && messageLinkBody;
    const hasOnClick = errorOnClick && messageLinkBody;

    return (
        <div id="error-box" data-testid={dataTestId}>
            <ErrorSummary aria-labelledby={errorBoxSummaryId} role="alert" tabIndex={-1}>
                <ErrorSummary.Title id={errorBoxSummaryId}>{messageTitle}</ErrorSummary.Title>
                <ErrorSummary.Body>
                    <ErrorSummary.List>
                        {errorBody && (
                            <ErrorSummary.Item
                                href="#"
                                onClick={(e: MouseEvent<HTMLAnchorElement>) => {
                                    e.preventDefault();
                                }}
                            >
                                {errorBody}
                            </ErrorSummary.Item>
                        )}

                        {messageBody && <p>{messageBody}</p>}
                        {hasInputLink && (
                            <ErrorSummary.Item href={errorInputLink}>
                                <p>{messageLinkBody}</p>
                            </ErrorSummary.Item>
                        )}
<<<<<<< HEAD
                        {hasOnClick && (
                            <ErrorSummary.Item
                                href={'#'}
                                onClick={(e) => {
                                    e.preventDefault();
                                    errorOnClick();
                                }}
                            >
                                <p>{messageLinkBody}</p>
                            </ErrorSummary.Item>
                        )}
                        {errorMessageList?.map((errorItem) => {
=======
                        {messageBody && <p>{messageBody}</p>}
                        {errorMessageList?.map((errorItem, i) => {
                            const key = (errorItem.filename ?? '') + errorItem.error.errorBox + i;
>>>>>>> 100630cc
                            return (
                                <div key={key}>
                                    <p>{errorItem.error.errorBox}</p>
                                    <ErrorSummary.Item href={'#' + errorItem.filename}>
                                        <p>{errorItem.filename}</p>
                                    </ErrorSummary.Item>
                                </div>
                            );
                        })}
                    </ErrorSummary.List>
                </ErrorSummary.Body>
            </ErrorSummary>
        </div>
    );
};

export default ErrorBox;<|MERGE_RESOLUTION|>--- conflicted
+++ resolved
@@ -52,7 +52,6 @@
                                 <p>{messageLinkBody}</p>
                             </ErrorSummary.Item>
                         )}
-<<<<<<< HEAD
                         {hasOnClick && (
                             <ErrorSummary.Item
                                 href={'#'}
@@ -64,12 +63,9 @@
                                 <p>{messageLinkBody}</p>
                             </ErrorSummary.Item>
                         )}
-                        {errorMessageList?.map((errorItem) => {
-=======
-                        {messageBody && <p>{messageBody}</p>}
                         {errorMessageList?.map((errorItem, i) => {
                             const key = (errorItem.filename ?? '') + errorItem.error.errorBox + i;
->>>>>>> 100630cc
+
                             return (
                                 <div key={key}>
                                     <p>{errorItem.error.errorBox}</p>

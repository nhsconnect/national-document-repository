import React from 'react';
import { Header as NhsHeader } from 'nhsuk-react-components';
import { routes } from '../../../types/generic/routes';
import { useNavigate } from 'react-router-dom';
import NavLinks from '../navLinks/NavLinks';
import useRole from '../../../helpers/hooks/useRole';

type Props = {};

const Header = (props: Props) => {
    const role = useRole();
    const navigateHome = () => {
        navigate(!!role ? routes.HOME : routes.START);
    };
    const navigate = useNavigate();
    return (
        <NhsHeader transactional>
            <NhsHeader.Container>
<<<<<<< HEAD
                <NhsHeader.Logo onClick={navigateHome} className="clickable" tabIndex={0} />
                <NhsHeader.ServiceName onClick={navigateHome} className="clickable" tabIndex={0}>
=======
                <NhsHeader.Logo
                    onClick={navigateHome}
                    className="clickable"
                    data-testid="nhs-header-logo"
                />
                <NhsHeader.ServiceName onClick={navigateHome} className="clickable">
>>>>>>> 2a2912c9
                    Access and store digital patient documents
                </NhsHeader.ServiceName>
            </NhsHeader.Container>

            <NavLinks />
        </NhsHeader>
    );
};

export default Header;<|MERGE_RESOLUTION|>--- conflicted
+++ resolved
@@ -16,17 +16,13 @@
     return (
         <NhsHeader transactional>
             <NhsHeader.Container>
-<<<<<<< HEAD
-                <NhsHeader.Logo onClick={navigateHome} className="clickable" tabIndex={0} />
-                <NhsHeader.ServiceName onClick={navigateHome} className="clickable" tabIndex={0}>
-=======
                 <NhsHeader.Logo
                     onClick={navigateHome}
                     className="clickable"
                     data-testid="nhs-header-logo"
+                    tabIndex={0}
                 />
-                <NhsHeader.ServiceName onClick={navigateHome} className="clickable">
->>>>>>> 2a2912c9
+                <NhsHeader.ServiceName onClick={navigateHome} className="clickable" tabIndex={0}>
                     Access and store digital patient documents
                 </NhsHeader.ServiceName>
             </NhsHeader.Container>

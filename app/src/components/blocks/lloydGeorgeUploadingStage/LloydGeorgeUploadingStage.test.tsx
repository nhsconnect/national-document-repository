--- conflicted
+++ resolved
@@ -13,27 +13,18 @@
 import LloydGeorgeUploadStage from './LloydGeorgeUploadingStage';
 import usePatient from '../../../helpers/hooks/usePatient';
 import userEvent from '@testing-library/user-event';
-<<<<<<< HEAD
 import { uploadDocumentToS3 } from '../../../helpers/requests/uploadDocuments';
-=======
-import { LG_UPLOAD_STAGE } from '../../../pages/lloydGeorgeUploadPage/LloydGeorgeUploadPage';
-import { uploadDocumentsToS3 } from '../../../helpers/requests/uploadDocuments';
->>>>>>> a7da853b
+
 
 jest.mock('../../../helpers/hooks/useBaseAPIHeaders');
 jest.mock('../../../helpers/hooks/usePatient');
 jest.mock('../../../helpers/requests/uploadDocuments');
-<<<<<<< HEAD
+
 const mockUploadAndScan = jest.fn();
 const mockSetStage = jest.fn();
 const mockedUsePatient = usePatient as jest.Mock;
 const uploadMock = uploadDocumentToS3 as jest.Mock;
-=======
-const mockSetDocuments = jest.fn();
-const mockSetStage = jest.fn();
-const mockedUsePatient = usePatient as jest.Mock;
-const uploadMock = uploadDocumentsToS3 as jest.Mock;
->>>>>>> a7da853b
+
 const mockPatient = buildPatientDetails();
 
 describe('<LloydGeorgeUploadingStage />', () => {
@@ -79,20 +70,14 @@
                 docType: DOCUMENT_TYPE.LLOYD_GEORGE,
                 attempts: 0,
             };
-<<<<<<< HEAD
+
             const uploadSession = buildUploadSession([uploadDocument]);
             render(
                 <LloydGeorgeUploadStage
                     documents={[uploadDocument]}
                     uploadSession={uploadSession}
                     uploadAndScanDocuments={mockUploadAndScan}
-=======
-            render(
-                <LloydGeorgeUploadStage
-                    documents={[uploadDocument]}
-                    setDocuments={mockSetDocuments}
-                    setStage={mockSetStage}
->>>>>>> a7da853b
+
                 />,
             );
 
@@ -115,11 +100,7 @@
                 state: DOCUMENT_UPLOAD_STATE.SELECTED,
                 id: '1',
                 progress: 0,
-<<<<<<< HEAD
-                docType: DOCUMENT_TYPE.LLOYD_GEORGE,
-=======
                 docType: DOCUMENT_TYPE.ARF,
->>>>>>> a7da853b
                 attempts: 0,
             };
             const uploadSession = buildUploadSession([uploadDocument]);
@@ -127,13 +108,8 @@
             const { rerender } = render(
                 <LloydGeorgeUploadStage
                     documents={[uploadDocument]}
-<<<<<<< HEAD
-                    uploadSession={uploadSession}
-                    uploadAndScanDocuments={mockUploadAndScan}
-=======
-                    setDocuments={mockSetDocuments}
-                    setStage={mockSetStage}
->>>>>>> a7da853b
+                    uploadSession={uploadSession}
+                    uploadAndScanDocuments={mockUploadAndScan}
                 />,
             );
 
@@ -143,13 +119,8 @@
             rerender(
                 <LloydGeorgeUploadStage
                     documents={[uploadDocument]}
-<<<<<<< HEAD
-                    uploadSession={uploadSession}
-                    uploadAndScanDocuments={mockUploadAndScan}
-=======
-                    setDocuments={mockSetDocuments}
-                    setStage={mockSetStage}
->>>>>>> a7da853b
+                    uploadSession={uploadSession}
+                    uploadAndScanDocuments={mockUploadAndScan}
                 />,
             );
             expect(getProgressBarValue(uploadDocument)).toEqual(10);
@@ -161,13 +132,8 @@
             rerender(
                 <LloydGeorgeUploadStage
                     documents={[uploadDocument]}
-<<<<<<< HEAD
-                    uploadSession={uploadSession}
-                    uploadAndScanDocuments={mockUploadAndScan}
-=======
-                    setDocuments={mockSetDocuments}
-                    setStage={mockSetStage}
->>>>>>> a7da853b
+                    uploadSession={uploadSession}
+                    uploadAndScanDocuments={mockUploadAndScan}
                 />,
             );
             expect(getProgressBarValue(uploadDocument)).toEqual(70);
@@ -179,13 +145,8 @@
             rerender(
                 <LloydGeorgeUploadStage
                     documents={[uploadDocument]}
-<<<<<<< HEAD
-                    uploadSession={uploadSession}
-                    uploadAndScanDocuments={mockUploadAndScan}
-=======
-                    setDocuments={mockSetDocuments}
-                    setStage={mockSetStage}
->>>>>>> a7da853b
+                    uploadSession={uploadSession}
+                    uploadAndScanDocuments={mockUploadAndScan}
                 />,
             );
             expect(getProgressBarValue(uploadDocument)).toEqual(20);
@@ -197,21 +158,12 @@
             rerender(
                 <LloydGeorgeUploadStage
                     documents={[uploadDocument]}
-<<<<<<< HEAD
                     uploadSession={uploadSession}
                     uploadAndScanDocuments={mockUploadAndScan}
                 />,
             );
             expect(getProgressBarValue(uploadDocument)).toEqual(100);
             expect(getProgressText(uploadDocument)).toContain('Upload succeeded');
-=======
-                    setDocuments={mockSetDocuments}
-                    setStage={mockSetStage}
-                />,
-            );
-            expect(getProgressBarValue(uploadDocument)).toEqual(100);
-            expect(getProgressText(uploadDocument)).toContain('Upload successful');
->>>>>>> a7da853b
         });
 
         it('renders a retry upload button when first attempt fails that reuploads document', () => {
@@ -226,7 +178,6 @@
 
             const uploadSession = buildUploadSession([uploadDocument]);
             render(
-<<<<<<< HEAD
                 <LloydGeorgeUploadStage
                     documents={[uploadDocument]}
                     uploadSession={uploadSession}
@@ -274,97 +225,7 @@
             });
             userEvent.click(screen.getByRole('link', { name: 'Retry uploading all failed files' }));
             expect(mockUploadAndScan).toHaveBeenCalled();
-=======
-                <LloydGeorgeUploadStage
-                    documents={[uploadDocument]}
-                    setDocuments={mockSetDocuments}
-                    setStage={mockSetStage}
-                    uploadSession={uploadSession}
-                />,
-            );
-
-            expect(getProgressBarValue(uploadDocument)).toEqual(0);
-            expect(getProgressText(uploadDocument)).toContain('Upload failed');
-            expect(screen.getByRole('button', { name: 'Retry upload' })).toBeInTheDocument();
-
-            userEvent.click(screen.getByRole('button', { name: 'Retry upload' }));
-            expect(uploadMock).toHaveBeenCalled();
-        });
-
-        it('renders a warning callout to retry failed document uploads', () => {
-            const uploadDocument = {
-                file: buildTextFile('one', 100),
-                state: DOCUMENT_UPLOAD_STATE.FAILED,
-                id: '1',
-                progress: 0,
-                docType: DOCUMENT_TYPE.ARF,
-                attempts: 1,
-            };
-
-            const uploadSession = buildUploadSession([uploadDocument]);
-
-            render(
-                <LloydGeorgeUploadStage
-                    documents={[uploadDocument]}
-                    setDocuments={mockSetDocuments}
-                    setStage={mockSetStage}
-                    uploadSession={uploadSession}
-                />,
-            );
-
-            const warningStrings = [
-                'There is a problem with some of your files',
-                'Some of your files failed to upload',
-                'You cannot continue until you retry uploading these files',
-                'Retry uploading all failed files',
-            ];
-            warningStrings.forEach((s) => {
-                const st = new RegExp(s, 'i');
-                expect(screen.getByText(st)).toBeInTheDocument();
-            });
-            userEvent.click(screen.getByRole('link', { name: 'Retry uploading all failed files' }));
-            expect(uploadMock).toHaveBeenCalled();
-        });
-    });
-
-    describe('Navigation', () => {
-        it('navigates to retry upload page when second attempt fails', async () => {
-            const uploadDocument = {
-                file: buildTextFile('one', 100),
-                state: DOCUMENT_UPLOAD_STATE.FAILED,
-                id: '1',
-                progress: 0,
-                docType: DOCUMENT_TYPE.ARF,
-                attempts: 1,
-            };
-            const uploadSession = buildUploadSession([uploadDocument]);
-
-            const { rerender } = render(
-                <LloydGeorgeUploadStage
-                    documents={[uploadDocument]}
-                    setDocuments={mockSetDocuments}
-                    setStage={mockSetStage}
-                />,
-            );
-            expect(getProgressBarValue(uploadDocument)).toEqual(0);
-            expect(getProgressText(uploadDocument)).toContain('Upload failed');
-            expect(screen.getByRole('button', { name: 'Retry upload' })).toBeInTheDocument();
-            triggerUploadStateChange(uploadDocument, DOCUMENT_UPLOAD_STATE.FAILED, {
-                progress: 0,
-                attempts: 2,
-            });
-            rerender(
-                <LloydGeorgeUploadStage
-                    documents={[uploadDocument]}
-                    setDocuments={mockSetDocuments}
-                    setStage={mockSetStage}
-                    uploadSession={uploadSession}
-                />,
-            );
-            await waitFor(() => {
-                expect(mockSetStage).toHaveBeenCalledWith(LG_UPLOAD_STAGE.RETRY);
-            });
->>>>>>> a7da853b
+
         });
     });
 });
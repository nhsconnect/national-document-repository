<<<<<<< HEAD
import React from 'react';
=======
import React, { Dispatch, SetStateAction, useEffect } from 'react';
>>>>>>> a7da853b
import {
    DOCUMENT_UPLOAD_STATE,
    UploadDocument,
} from '../../../types/pages/UploadDocumentsPage/types';
import { Table, WarningCallout } from 'nhsuk-react-components';
import formatFileSize from '../../../helpers/utils/formatFileSize';
import ErrorBox from '../../layout/errorBox/ErrorBox';
import LinkButton from '../../generic/linkButton/LinkButton';
<<<<<<< HEAD
import { UploadSession } from '../../../types/generic/uploadResult';

type Props = {
    documents: Array<UploadDocument>;
    uploadSession: UploadSession | null;
    uploadAndScanDocuments: (
        documents: Array<UploadDocument>,
        uploadSession: UploadSession,
    ) => void;
};

function LloydGeorgeUploadStage({ documents, uploadSession, uploadAndScanDocuments }: Props) {
    const getUploadMessage = ({ state, progress }: UploadDocument) => {
        const showProgress = state === DOCUMENT_UPLOAD_STATE.UPLOADING && progress !== undefined;

        if (state === DOCUMENT_UPLOAD_STATE.SELECTED) return 'Waiting...';
        else if (showProgress) return `${Math.round(progress)}% uploaded...`;
        else if (state === DOCUMENT_UPLOAD_STATE.FAILED) return 'Upload failed';
        else if (state === DOCUMENT_UPLOAD_STATE.INFECTED) return 'File has failed a virus scan';
        else if (state === DOCUMENT_UPLOAD_STATE.CLEAN) return 'Virus scan complete';
        else if (state === DOCUMENT_UPLOAD_STATE.SCANNING) return 'Virus scan in progress';
        else if (state === DOCUMENT_UPLOAD_STATE.SUCCEEDED) return 'Upload succeeded';
        else {
            return 'Upload failed';
        }
    };
    const hasFailedUploads = documents.some((d) => !!d.attempts && !d.progress);

=======
import { LG_UPLOAD_STAGE } from '../../../pages/lloydGeorgeUploadPage/LloydGeorgeUploadPage';
import { UploadSession } from '../../../types/generic/uploadResult';
import { uploadDocumentsToS3 } from '../../../helpers/requests/uploadDocuments';

type Props = {
    documents: Array<UploadDocument>;
    setStage: Dispatch<SetStateAction<LG_UPLOAD_STAGE>>;
    setDocuments: Dispatch<SetStateAction<Array<UploadDocument>>>;
    uploadSession?: UploadSession | null;
};

function LloydGeorgeUploadStage({ documents, setStage, setDocuments, uploadSession }: Props) {
    const getUploadMessage = (document: UploadDocument) => {
        if (document.state === DOCUMENT_UPLOAD_STATE.SELECTED) return 'Waiting...';
        else if (document.state === DOCUMENT_UPLOAD_STATE.UPLOADING)
            return `${Math.round(document.progress)}% uploaded...`;
        else if (document.state === DOCUMENT_UPLOAD_STATE.SUCCEEDED) return 'Upload successful';
        else return 'Upload failed';
    };
    const hasFailedUploads = documents.some((d) => !!d.attempts && !d.progress);

    useEffect(() => {
        const hasExceededUploadAttempts = documents.some((d) => d.attempts > 1);
        const hasComplete = documents.every((d) => d.state === DOCUMENT_UPLOAD_STATE.SUCCEEDED);

        if (hasExceededUploadAttempts) {
            setDocuments([]);
            setStage(LG_UPLOAD_STAGE.RETRY);
        }
        if (hasComplete) {
            setStage(LG_UPLOAD_STAGE.COMPLETE);
        }
    }, [documents, setDocuments, setStage]);

    const retryUpload = async (documents: Array<UploadDocument>) => {
        if (uploadSession) {
            await uploadDocumentsToS3({
                setDocuments,
                documents,
                uploadSession,
            });
        }
    };

>>>>>>> a7da853b
    return (
        <>
            {hasFailedUploads && (
                <ErrorBox
                    errorBoxSummaryId="failed-uploads"
                    messageTitle="There is a problem with some of your files"
                    messageBody="Some of your files failed to upload, You cannot continue until you retry uploading these files."
                    messageLinkBody="Retry uploading all failed files"
                    errorOnClick={() => {
<<<<<<< HEAD
                        const failedUploads = documents.filter((d) => {
                            const notInProgress = ![
                                DOCUMENT_UPLOAD_STATE.UPLOADING,
                                DOCUMENT_UPLOAD_STATE.SCANNING,
                            ].includes(d.state);
                            return d.attempts === 1 && notInProgress;
                        });
                        if (uploadSession) {
                            uploadAndScanDocuments(failedUploads, uploadSession);
                        }
=======
                        const failedUploads = documents.filter(
                            (d) => d.attempts === 1 && d.state !== DOCUMENT_UPLOAD_STATE.UPLOADING,
                        );
                        retryUpload(failedUploads);
>>>>>>> a7da853b
                    }}
                />
            )}
            <h1>Uploading record</h1>
            <WarningCallout>
                <WarningCallout.Label headingLevel="h2">Stay on this page</WarningCallout.Label>
                <p>
                    Do not close or navigate away from this browser until upload is complete. Each
                    file will be uploaded and combined into one record.
                </p>
            </WarningCallout>
            <Table
                responsive
                caption="Your documents are uploading"
                captionProps={{
                    className: 'nhsuk-u-visually-hidden',
                }}
                data-testid="upload-documents-table"
            >
                <Table.Head>
                    <Table.Row>
                        <Table.Cell>Filename</Table.Cell>
                        <Table.Cell style={{ width: '140px' }}>Size</Table.Cell>
                        <Table.Cell style={{ width: '200px' }}>Upload progress</Table.Cell>
                    </Table.Row>
                </Table.Head>
                <Table.Body>
                    {documents.map((document) => {
<<<<<<< HEAD
                        const notInProgress = ![
                            DOCUMENT_UPLOAD_STATE.UPLOADING,
                            DOCUMENT_UPLOAD_STATE.SCANNING,
                        ].includes(document.state);

                        const uploadFailed = !!document.attempts && notInProgress;
=======
                        const uploadFailed =
                            !!document.attempts &&
                            document.state !== DOCUMENT_UPLOAD_STATE.UPLOADING;
>>>>>>> a7da853b

                        return (
                            <Table.Row key={document.id}>
                                <Table.Cell>
                                    <div>{document.file.name}</div>
                                    {uploadFailed && (
                                        <strong className="nhs-warning-color">
                                            File failed to upload
                                        </strong>
                                    )}
                                </Table.Cell>
                                <Table.Cell style={{ width: '140px' }}>
                                    {formatFileSize(document.file.size)}
                                </Table.Cell>
                                <Table.Cell style={{ width: '200px' }}>
                                    <progress
                                        aria-label={`Uploading ${document.file.name}`}
                                        max="100"
                                        value={document.progress}
                                    ></progress>
                                    <output aria-label={`${document.file.name} upload status`}>
                                        {getUploadMessage(document)}
                                    </output>
                                    {uploadFailed && (
<<<<<<< HEAD
                                        <div style={{ textAlign: 'right' }}>
                                            <LinkButton
                                                onClick={() => {
                                                    if (uploadSession) {
                                                        uploadAndScanDocuments(
                                                            [document],
                                                            uploadSession,
                                                        );
                                                    }
=======
                                        <div
                                            style={{ textAlign: 'right' }}
                                            data-testid="retry-upload-btn"
                                        >
                                            <LinkButton
                                                onClick={() => {
                                                    retryUpload([document]);
>>>>>>> a7da853b
                                                }}
                                            >
                                                Retry upload
                                            </LinkButton>
                                        </div>
                                    )}
                                </Table.Cell>
                            </Table.Row>
                        );
                    })}
                </Table.Body>
            </Table>
        </>
    );
}

export default LloydGeorgeUploadStage;<|MERGE_RESOLUTION|>--- conflicted
+++ resolved
@@ -1,8 +1,5 @@
-<<<<<<< HEAD
 import React from 'react';
-=======
-import React, { Dispatch, SetStateAction, useEffect } from 'react';
->>>>>>> a7da853b
+
 import {
     DOCUMENT_UPLOAD_STATE,
     UploadDocument,
@@ -11,7 +8,6 @@
 import formatFileSize from '../../../helpers/utils/formatFileSize';
 import ErrorBox from '../../layout/errorBox/ErrorBox';
 import LinkButton from '../../generic/linkButton/LinkButton';
-<<<<<<< HEAD
 import { UploadSession } from '../../../types/generic/uploadResult';
 
 type Props = {
@@ -40,52 +36,6 @@
     };
     const hasFailedUploads = documents.some((d) => !!d.attempts && !d.progress);
 
-=======
-import { LG_UPLOAD_STAGE } from '../../../pages/lloydGeorgeUploadPage/LloydGeorgeUploadPage';
-import { UploadSession } from '../../../types/generic/uploadResult';
-import { uploadDocumentsToS3 } from '../../../helpers/requests/uploadDocuments';
-
-type Props = {
-    documents: Array<UploadDocument>;
-    setStage: Dispatch<SetStateAction<LG_UPLOAD_STAGE>>;
-    setDocuments: Dispatch<SetStateAction<Array<UploadDocument>>>;
-    uploadSession?: UploadSession | null;
-};
-
-function LloydGeorgeUploadStage({ documents, setStage, setDocuments, uploadSession }: Props) {
-    const getUploadMessage = (document: UploadDocument) => {
-        if (document.state === DOCUMENT_UPLOAD_STATE.SELECTED) return 'Waiting...';
-        else if (document.state === DOCUMENT_UPLOAD_STATE.UPLOADING)
-            return `${Math.round(document.progress)}% uploaded...`;
-        else if (document.state === DOCUMENT_UPLOAD_STATE.SUCCEEDED) return 'Upload successful';
-        else return 'Upload failed';
-    };
-    const hasFailedUploads = documents.some((d) => !!d.attempts && !d.progress);
-
-    useEffect(() => {
-        const hasExceededUploadAttempts = documents.some((d) => d.attempts > 1);
-        const hasComplete = documents.every((d) => d.state === DOCUMENT_UPLOAD_STATE.SUCCEEDED);
-
-        if (hasExceededUploadAttempts) {
-            setDocuments([]);
-            setStage(LG_UPLOAD_STAGE.RETRY);
-        }
-        if (hasComplete) {
-            setStage(LG_UPLOAD_STAGE.COMPLETE);
-        }
-    }, [documents, setDocuments, setStage]);
-
-    const retryUpload = async (documents: Array<UploadDocument>) => {
-        if (uploadSession) {
-            await uploadDocumentsToS3({
-                setDocuments,
-                documents,
-                uploadSession,
-            });
-        }
-    };
-
->>>>>>> a7da853b
     return (
         <>
             {hasFailedUploads && (
@@ -95,7 +45,6 @@
                     messageBody="Some of your files failed to upload, You cannot continue until you retry uploading these files."
                     messageLinkBody="Retry uploading all failed files"
                     errorOnClick={() => {
-<<<<<<< HEAD
                         const failedUploads = documents.filter((d) => {
                             const notInProgress = ![
                                 DOCUMENT_UPLOAD_STATE.UPLOADING,
@@ -106,12 +55,7 @@
                         if (uploadSession) {
                             uploadAndScanDocuments(failedUploads, uploadSession);
                         }
-=======
-                        const failedUploads = documents.filter(
-                            (d) => d.attempts === 1 && d.state !== DOCUMENT_UPLOAD_STATE.UPLOADING,
-                        );
-                        retryUpload(failedUploads);
->>>>>>> a7da853b
+
                     }}
                 />
             )}
@@ -140,18 +84,12 @@
                 </Table.Head>
                 <Table.Body>
                     {documents.map((document) => {
-<<<<<<< HEAD
                         const notInProgress = ![
                             DOCUMENT_UPLOAD_STATE.UPLOADING,
                             DOCUMENT_UPLOAD_STATE.SCANNING,
                         ].includes(document.state);
 
                         const uploadFailed = !!document.attempts && notInProgress;
-=======
-                        const uploadFailed =
-                            !!document.attempts &&
-                            document.state !== DOCUMENT_UPLOAD_STATE.UPLOADING;
->>>>>>> a7da853b
 
                         return (
                             <Table.Row key={document.id}>
@@ -176,7 +114,6 @@
                                         {getUploadMessage(document)}
                                     </output>
                                     {uploadFailed && (
-<<<<<<< HEAD
                                         <div style={{ textAlign: 'right' }}>
                                             <LinkButton
                                                 onClick={() => {
@@ -186,15 +123,7 @@
                                                             uploadSession,
                                                         );
                                                     }
-=======
-                                        <div
-                                            style={{ textAlign: 'right' }}
-                                            data-testid="retry-upload-btn"
-                                        >
-                                            <LinkButton
-                                                onClick={() => {
-                                                    retryUpload([document]);
->>>>>>> a7da853b
+
                                                 }}
                                             >
                                                 Retry upload

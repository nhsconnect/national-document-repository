import React, { Dispatch, SetStateAction, useEffect } from 'react';
import {
    DOCUMENT_UPLOAD_STATE,
    UploadDocument,
} from '../../../types/pages/UploadDocumentsPage/types';
import { Table, WarningCallout } from 'nhsuk-react-components';
import formatFileSize from '../../../helpers/utils/formatFileSize';
import ErrorBox from '../../layout/errorBox/ErrorBox';
import LinkButton from '../../generic/linkButton/LinkButton';
import { LG_UPLOAD_STAGE } from '../../../pages/lloydGeorgeUploadPage/LloydGeorgeUploadPage';
import { UploadSession } from '../../../types/generic/uploadResult';
import { uploadDocumentsToS3 } from '../../../helpers/requests/uploadDocuments';

type Props = {
    documents: Array<UploadDocument>;
    setStage: Dispatch<SetStateAction<LG_UPLOAD_STAGE>>;
    setDocuments: Dispatch<SetStateAction<Array<UploadDocument>>>;
    uploadSession?: UploadSession | null;
};

function LloydGeorgeUploadStage({ documents, setStage, setDocuments, uploadSession }: Props) {
    const getUploadMessage = (document: UploadDocument) => {
        if (document.state === DOCUMENT_UPLOAD_STATE.SELECTED) return 'Waiting...';
        else if (
            document.state === DOCUMENT_UPLOAD_STATE.UPLOADING &&
            document.progress !== undefined
        )
            return `${Math.round(document.progress)}% uploaded...`;
        else if (document.state === DOCUMENT_UPLOAD_STATE.SUCCEEDED) return 'Upload successful';
<<<<<<< HEAD
        else if (document.state === DOCUMENT_UPLOAD_STATE.FAILED) return 'Upload failed';
        else if (document.state === DOCUMENT_UPLOAD_STATE.INFECTED)
            return 'File has failed a virus scan';
        else if (document.state === DOCUMENT_UPLOAD_STATE.SCANNING) return 'Virus scan in progress';
=======
        else return 'Upload failed';
>>>>>>> 8d7ea631
    };
    const hasFailedUploads = documents.some((d) => !!d.attempts && !d.progress);

    useEffect(() => {
        const hasExceededUploadAttempts = documents.some((d) => d.attempts > 1);
        const hasComplete = documents.every((d) => d.state === DOCUMENT_UPLOAD_STATE.SUCCEEDED);

        if (hasExceededUploadAttempts) {
            setDocuments([]);
            setStage(LG_UPLOAD_STAGE.RETRY);
        }
        if (hasComplete) {
            setStage(LG_UPLOAD_STAGE.COMPLETE);
        }
    }, [documents, setDocuments, setStage]);

    const retryUpload = async (documents: Array<UploadDocument>) => {
        if (uploadSession) {
            await uploadDocumentsToS3({
                setDocuments,
                documents,
                uploadSession,
            });
        }
    };

    return (
        <>
            {hasFailedUploads && (
                <ErrorBox
                    errorBoxSummaryId="failed-uploads"
                    messageTitle="There is a problem with some of your files"
                    messageBody="Some of your files failed to upload, You cannot continue until you retry uploading these files."
                    messageLinkBody="Retry uploading all failed files"
                    errorOnClick={() => {
                        const failedUploads = documents.filter(
                            (d) => d.attempts === 1 && d.state !== DOCUMENT_UPLOAD_STATE.UPLOADING,
                        );
                        retryUpload(failedUploads);
                    }}
                />
            )}
            <h1>Uploading record</h1>
            <WarningCallout>
                <WarningCallout.Label headingLevel="h2">Stay on this page</WarningCallout.Label>
                <p>
                    Do not close or navigate away from this browser until upload is complete. Each
                    file will be uploaded and combined into one record.
                </p>
            </WarningCallout>
            <Table
                responsive
                caption="Your documents are uploading"
                captionProps={{
                    className: 'nhsuk-u-visually-hidden',
                }}
                data-testid="upload-documents-table"
            >
                <Table.Head>
                    <Table.Row>
                        <Table.Cell>Filename</Table.Cell>
                        <Table.Cell style={{ width: '140px' }}>Size</Table.Cell>
                        <Table.Cell style={{ width: '200px' }}>Upload progress</Table.Cell>
                    </Table.Row>
                </Table.Head>
                <Table.Body>
                    {documents.map((document) => {
                        const uploadFailed =
                            !!document.attempts &&
                            document.state !== DOCUMENT_UPLOAD_STATE.UPLOADING;

                        return (
                            <Table.Row key={document.id}>
                                <Table.Cell>
                                    <div>{document.file.name}</div>
                                    {uploadFailed && (
                                        <strong className="nhs-warning-color">
                                            File failed to upload
                                        </strong>
                                    )}
                                </Table.Cell>
                                <Table.Cell style={{ width: '140px' }}>
                                    {formatFileSize(document.file.size)}
                                </Table.Cell>
                                <Table.Cell style={{ width: '200px' }}>
                                    <progress
                                        aria-label={`Uploading ${document.file.name}`}
                                        max="100"
                                        value={document.progress}
                                    ></progress>
                                    <output aria-label={`${document.file.name} upload status`}>
                                        {getUploadMessage(document)}
                                    </output>
                                    {uploadFailed && (
                                        <div style={{ textAlign: 'right' }}>
                                            <LinkButton
                                                onClick={() => {
                                                    retryUpload([document]);
                                                }}
                                            >
                                                Retry upload
                                            </LinkButton>
                                        </div>
                                    )}
                                </Table.Cell>
                            </Table.Row>
                        );
                    })}
                </Table.Body>
            </Table>
        </>
    );
}

export default LloydGeorgeUploadStage;<|MERGE_RESOLUTION|>--- conflicted
+++ resolved
@@ -10,6 +10,8 @@
 import { LG_UPLOAD_STAGE } from '../../../pages/lloydGeorgeUploadPage/LloydGeorgeUploadPage';
 import { UploadSession } from '../../../types/generic/uploadResult';
 import { uploadDocumentsToS3 } from '../../../helpers/requests/uploadDocuments';
+import useBaseAPIUrl from '../../../helpers/hooks/useBaseAPIUrl';
+import useBaseAPIHeaders from '../../../helpers/hooks/useBaseAPIHeaders';
 
 type Props = {
     documents: Array<UploadDocument>;
@@ -19,6 +21,9 @@
 };
 
 function LloydGeorgeUploadStage({ documents, setStage, setDocuments, uploadSession }: Props) {
+    const baseUrl = useBaseAPIUrl();
+    const baseHeaders = useBaseAPIHeaders();
+
     const getUploadMessage = (document: UploadDocument) => {
         if (document.state === DOCUMENT_UPLOAD_STATE.SELECTED) return 'Waiting...';
         else if (
@@ -27,14 +32,11 @@
         )
             return `${Math.round(document.progress)}% uploaded...`;
         else if (document.state === DOCUMENT_UPLOAD_STATE.SUCCEEDED) return 'Upload successful';
-<<<<<<< HEAD
         else if (document.state === DOCUMENT_UPLOAD_STATE.FAILED) return 'Upload failed';
         else if (document.state === DOCUMENT_UPLOAD_STATE.INFECTED)
             return 'File has failed a virus scan';
         else if (document.state === DOCUMENT_UPLOAD_STATE.SCANNING) return 'Virus scan in progress';
-=======
         else return 'Upload failed';
->>>>>>> 8d7ea631
     };
     const hasFailedUploads = documents.some((d) => !!d.attempts && !d.progress);
 
@@ -57,6 +59,8 @@
                 setDocuments,
                 documents,
                 uploadSession,
+                baseUrl,
+                baseHeaders,
             });
         }
     };
@@ -70,9 +74,13 @@
                     messageBody="Some of your files failed to upload, You cannot continue until you retry uploading these files."
                     messageLinkBody="Retry uploading all failed files"
                     errorOnClick={() => {
-                        const failedUploads = documents.filter(
-                            (d) => d.attempts === 1 && d.state !== DOCUMENT_UPLOAD_STATE.UPLOADING,
-                        );
+                        const failedUploads = documents.filter((d) => {
+                            const notInProgress = ![
+                                DOCUMENT_UPLOAD_STATE.UPLOADING,
+                                DOCUMENT_UPLOAD_STATE.SCANNING,
+                            ].includes(d.state);
+                            return d.attempts === 1 && notInProgress;
+                        });
                         retryUpload(failedUploads);
                     }}
                 />
@@ -102,9 +110,12 @@
                 </Table.Head>
                 <Table.Body>
                     {documents.map((document) => {
-                        const uploadFailed =
-                            !!document.attempts &&
-                            document.state !== DOCUMENT_UPLOAD_STATE.UPLOADING;
+                        const notInProgress = ![
+                            DOCUMENT_UPLOAD_STATE.UPLOADING,
+                            DOCUMENT_UPLOAD_STATE.SCANNING,
+                        ].includes(document.state);
+
+                        const uploadFailed = !!document.attempts && notInProgress;
 
                         return (
                             <Table.Row key={document.id}>

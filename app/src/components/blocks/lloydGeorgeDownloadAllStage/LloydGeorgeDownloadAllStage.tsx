import React, {
    Dispatch,
    SetStateAction,
    useCallback,
    useEffect,
    useMemo,
    useRef,
    useState,
} from 'react';
import { Card } from 'nhsuk-react-components';
import useBaseAPIHeaders from '../../../helpers/hooks/useBaseAPIHeaders';
import getPresignedUrlForZip from '../../../helpers/requests/getPresignedUrlForZip';
import { DOCUMENT_TYPE } from '../../../types/pages/UploadDocumentsPage/types';
import LgDownloadComplete from '../lloydGeorgeDownloadComplete/LloydGeorgeDownloadComplete';
import { LG_RECORD_STAGE } from '../../../types/blocks/lloydGeorgeStages';
import useBaseAPIUrl from '../../../helpers/hooks/useBaseAPIUrl';
import usePatient from '../../../helpers/hooks/usePatient';
import deleteAllDocuments from '../../../helpers/requests/deleteAllDocuments';
import { DOWNLOAD_STAGE } from '../../../types/generic/downloadStage';
import { routes } from '../../../types/generic/routes';
import { useNavigate, Link } from 'react-router-dom';
import { errorToParams } from '../../../helpers/utils/errorToParams';
import { AxiosError } from 'axios/index';

const FakeProgress = require('fake-progress');

export type Props = {
    numberOfFiles: number;
    setStage: Dispatch<SetStateAction<LG_RECORD_STAGE>>;
    deleteAfterDownload: boolean;
    setDownloadStage: Dispatch<SetStateAction<DOWNLOAD_STAGE>>;
};

type DownloadLinkAttributes = {
    url: string;
    filename: string;
};

function LloydGeorgeDownloadAllStage({
    numberOfFiles,
    setStage,
    deleteAfterDownload = false,
    setDownloadStage,
}: Props) {
    const timeToComplete = 600;
    const [progress, setProgress] = useState(0);
    const baseUrl = useBaseAPIUrl();
    const baseHeaders = useBaseAPIHeaders();
    const [linkAttributes, setLinkAttributes] = useState<DownloadLinkAttributes>({
        url: '',
        filename: '',
    });
    const [inProgress, setInProgress] = useState(true);
    const linkRef = useRef<HTMLAnchorElement | null>(null);
    const mounted = useRef(false);
    const navigate = useNavigate();

    const patientDetails = usePatient();
    const nhsNumber = patientDetails?.nhsNumber ?? '';
    const [delayTimer, setDelayTimer] = useState<NodeJS.Timeout>();

    const progressTimer = useMemo(() => {
        return new FakeProgress({
            timeConstant: timeToComplete,
            autoStart: true,
        });
    }, []);
    const intervalTimer = window.setInterval(() => {
        setProgress(parseInt((progressTimer.progress * 100).toFixed(1)));
    }, 100);

    const handlePageExit = useCallback(() => {
        window.clearInterval(intervalTimer);
        if (delayTimer) {
            window.clearTimeout(delayTimer);
        }
    }, [delayTimer, intervalTimer]);

    useEffect(() => {
        if (linkRef.current && linkAttributes.url) {
            linkRef?.current?.click();
            setTimeout(() => {
                setInProgress(false);
            }, 600);
        }
    }, [linkAttributes]);

    useEffect(() => {
        const onPageLoad = async () => {
            progressTimer.stop();
            window.clearInterval(intervalTimer);
            try {
                const preSignedUrl = await getPresignedUrlForZip({
                    baseUrl,
                    baseHeaders,
                    nhsNumber,
                    docType: DOCUMENT_TYPE.LLOYD_GEORGE,
                });

                const filename = `patient-record-${nhsNumber}`;
                if (deleteAfterDownload) {
                    try {
                        await deleteAllDocuments({
                            docType: DOCUMENT_TYPE.LLOYD_GEORGE,
                            nhsNumber: nhsNumber,
                            baseUrl,
                            baseHeaders,
                        });
                    } catch (e) {
                        navigate(routes.SERVER_ERROR + errorToParams(e as AxiosError));
                    } // This is fail and forget at this point in time.
                }
<<<<<<< HEAD
                setLinkAttributes({ url: preSignedUrl, filename: filename });
            } catch (e) {}
=======
            } catch (e) {
                navigate(routes.SERVER_ERROR + errorToParams(e as AxiosError));
            }
>>>>>>> 62b3d6a0
        };

        if (!mounted.current) {
            mounted.current = true;
            const min = timeToComplete - 100;
            const max = timeToComplete + 200;
            const delay = Math.floor(Math.random() * (max - min + 1) + min);
            const delayTimer = setTimeout(onPageLoad, timeToComplete + delay);
            setDelayTimer(delayTimer);
        }
    }, [
        baseHeaders,
        baseUrl,
        intervalTimer,
        nhsNumber,
        progressTimer,
        deleteAfterDownload,
        navigate,
    ]);

    return inProgress ? (
        <div className="lloydgeorge_downloadall-stage" data-testid="lloydgeorge_downloadall-stage">
            <div className="lloydgeorge_downloadall-stage_header">
                <h1>Downloading documents</h1>
                <h2>{patientDetails?.givenName + ' ' + patientDetails?.familyName}</h2>
                <h4>NHS number: {patientDetails?.nhsNumber}</h4>
                <div className="nhsuk-heading-xl" />
                <h4>Preparing download for {numberOfFiles} files</h4>
            </div>

            <Card className="lloydgeorge_downloadall-stage_details">
                <Card.Content>
                    <strong>
                        <p>Compressing record into a zip file</p>
                    </strong>

                    <div className="lloydgeorge_downloadall-stage_details-content">
                        <div>
                            <span>{`${linkAttributes.url ? 100 : progress}%`} downloaded...</span>
                            <a
                                hidden
                                id="download-link"
                                data-testid={linkAttributes.url}
                                ref={linkRef}
                                href={linkAttributes.url}
                                download
                            >
                                Download Lloyd George Documents URL
                            </a>
                        </div>
                        <div>
                            <Link
                                to="#"
                                onClick={(e) => {
                                    e.preventDefault();
                                    handlePageExit();
                                    setStage(LG_RECORD_STAGE.RECORD);
                                }}
                            >
                                Cancel
                            </Link>
                        </div>
                    </div>
                </Card.Content>
            </Card>
        </div>
    ) : (
        <LgDownloadComplete
            setStage={setStage}
            setDownloadStage={setDownloadStage}
            deleteAfterDownload={deleteAfterDownload}
        />
    );
}

export default LloydGeorgeDownloadAllStage;<|MERGE_RESOLUTION|>--- conflicted
+++ resolved
@@ -110,14 +110,10 @@
                         navigate(routes.SERVER_ERROR + errorToParams(e as AxiosError));
                     } // This is fail and forget at this point in time.
                 }
-<<<<<<< HEAD
                 setLinkAttributes({ url: preSignedUrl, filename: filename });
-            } catch (e) {}
-=======
             } catch (e) {
                 navigate(routes.SERVER_ERROR + errorToParams(e as AxiosError));
             }
->>>>>>> 62b3d6a0
         };
 
         if (!mounted.current) {

import { Button, Checkboxes, Table } from 'nhsuk-react-components';
import { SearchResult } from '../../../../types/generic/searchResult';
import { getFormattedDatetime } from '../../../../helpers/utils/formatDatetime';
import { useNavigate } from 'react-router-dom';
import { routeChildren } from '../../../../types/generic/routes';
import React, { Dispatch, ReactNode, SetStateAction, useState } from 'react';
import { SEARCH_AND_DOWNLOAD_STATE } from '../../../../types/pages/documentSearchResultsPage/types';
import ErrorBox from '../../../layout/errorBox/ErrorBox';
import PatientSummary from '../../../generic/patientSummary/PatientSummary';
import BackButton from '../../../generic/backButton/BackButton';
import formatFileSize from '../../../../helpers/utils/formatFileSize';

export type Props = {
    searchResults: Array<SearchResult>;
    setSubmissionSearchState: Dispatch<SetStateAction<SEARCH_AND_DOWNLOAD_STATE>>;
    setSelectedDocuments: Dispatch<React.SetStateAction<Array<string>>>;
    selectedDocuments: Array<string>;
};

type AvailableFilesTableProps = {
    tableCaption: ReactNode;
    searchResults: Array<SearchResult>;
    setSelectedDocuments: Dispatch<React.SetStateAction<Array<string>>>;
    selectedDocuments: Array<string>;
    allowSelectDocument: boolean;
};

const AvailableFilesTable = ({
    tableCaption,
    searchResults,
    selectedDocuments,
    setSelectedDocuments,
    allowSelectDocument,
}: AvailableFilesTableProps) => {
    const toggleSelectAllFilesToDownload = () => {
        if (selectedDocuments.length < searchResults.length) {
            const downloadableItems: string[] = [];
            searchResults.forEach((result) => {
                downloadableItems.push(result.id);
            });
            setSelectedDocuments(downloadableItems);
        } else {
            setSelectedDocuments([]);
        }
    };

    const handleChangeCheckboxes = (e: React.FormEvent<HTMLInputElement>) => {
        const target = e.target as HTMLInputElement;
        const toggledDocumentId = target.value;
        if (target.checked) {
            if (!selectedDocuments.includes(toggledDocumentId)) {
                setSelectedDocuments([...selectedDocuments, toggledDocumentId]);
            }
        } else {
            setSelectedDocuments(selectedDocuments.filter((id) => id !== toggledDocumentId));
        }
    };

    const getToggleButtonAriaDescription = () => {
        if (selectedDocuments.length === searchResults.length) {
            return 'Toggle selection button, Click to deselect all files';
        } else {
            return 'Toggle selection button, Click to select all files';
        }
    };

    const getToggleButtonStatusChange = () => {
        if (selectedDocuments.length === searchResults.length) {
            return 'All files are selected';
        } else if (selectedDocuments.length === 0) {
            return 'All files are deselected';
        }
    };

    return (
        <>
            {tableCaption}
            {allowSelectDocument && (
                <div>
                    <Button
                        onClick={toggleSelectAllFilesToDownload}
                        secondary={true}
                        data-testid="toggle-selection-btn"
                        type="button"
                        aria-description={getToggleButtonAriaDescription()}
                    >
                        <span>
                            {selectedDocuments.length >= searchResults.length &&
                                'Deselect all files'}
                            {selectedDocuments.length < searchResults.length && 'Select all files'}
                        </span>
                        <output
                            data-testid="toggle-selection-btn-announcement"
                            className="nhsuk-u-visually-hidden"
                        >
                            {getToggleButtonStatusChange()}
                        </output>
                    </Button>
                    <p>Or select individual files</p>
                </div>
            )}

            <Table
                id="available-files-table-title"
                data-testid="available-files-table-title"
                aria-label="List of files in record"
            >
                <Table.Head>
                    <Table.Row>
                        {allowSelectDocument && (
                            <Table.Cell className={'table-column-header'}>Selected</Table.Cell>
                        )}
                        <Table.Cell className={'table-column-header'}>
                            Filename aria-hidden
                        </Table.Cell>
                        <Table.Cell className={'table-column-header'}>Upload date</Table.Cell>
                        <Table.Cell className={'table-column-header'}>File size</Table.Cell>
                    </Table.Row>
                </Table.Head>
                <Table.Body>
                    {searchResults.map((result, index) => (
                        <Table.Row
                            className="available-files-row"
                            id={`search-result-${index}`}
                            key={`document-${result.fileName + result.created}`}
                            data-testid={`search-result-${index}`}
                        >
                            {allowSelectDocument && (
                                <Table.Cell id={`selected-files-row-${index}`}>
                                    <Checkboxes.Box
                                        value={result.id}
                                        id={result.id}
                                        data-testid={`checkbox-${index}`}
<<<<<<< HEAD
                                        checked={selectedDocuments.includes(result.ID)}
                                        aria-checked={selectedDocuments.includes(result.ID)}
=======
                                        checked={selectedDocuments.includes(result.id)}
                                        aria-checked={selectedDocuments.includes(result.id)}
>>>>>>> a7d2de53
                                        aria-label={`Select Filename ${result.fileName}`}
                                        onChange={(e) => handleChangeCheckboxes(e)}
                                    >
                                        <span className="nhsuk-u-visually-hidden" aria-hidden>
                                            {result.fileName}
                                        </span>
                                    </Checkboxes.Box>
                                </Table.Cell>
                            )}
                            <Table.Cell
                                id={'available-files-row-' + index + '-filename'}
                                data-testid="filename"
                                aria-hidden
                            >
                                {result.fileName}
                            </Table.Cell>
                            <Table.Cell
                                id={'available-files-row-' + index + '-created-date'}
                                data-testid="created"
                            >
                                {getFormattedDatetime(new Date(result.created))}
                            </Table.Cell>
                            <Table.Cell
                                id={'available-files-row-' + index + '-file-size'}
                                data-testid="file-size"
                            >
                                {formatFileSize(result.fileSize)}
                            </Table.Cell>
                        </Table.Row>
                    ))}
                </Table.Body>
            </Table>
        </>
    );
};

const LloydGeorgeSelectSearchResults = ({
    searchResults,
    setSubmissionSearchState,
    setSelectedDocuments,
    selectedDocuments,
}: Props) => {
    const sortByFileName = (a: SearchResult, b: SearchResult) => {
        const fileNumberOfA = parseInt(a.fileName.substring(0, a.fileName.indexOf('of')));
        const fileNumberOfB = parseInt(b.fileName.substring(0, b.fileName.indexOf('of')));
        if (fileNumberOfA && fileNumberOfB) {
            return fileNumberOfA > fileNumberOfB ? 1 : -1;
        } else {
            return a.fileName > b.fileName ? 1 : -1;
        }
    };
    const navigate = useNavigate();
    const orderedResults = [...searchResults].sort(sortByFileName);
    const tableCaption = <h2 className="nhsuk-heading-l">List of files in record</h2>;
    const [showNoOptionSelectedMessage, setShowNoOptionSelectedMessage] = useState<boolean>(false);
    const noOptionSelectedError = 'You must select a file to download or download all files';
    const pageHeader = 'Download the Lloyd George record for this patient';

    const allowSelectDocument = searchResults.length > 1;

    const handleClickSelectedDownload = () => {
        if (selectedDocuments.length === searchResults.length) {
            handleClickDownloadAll();
        } else if (selectedDocuments.length) {
            setSubmissionSearchState(SEARCH_AND_DOWNLOAD_STATE.DOWNLOAD_SELECTED);
            navigate(routeChildren.LLOYD_GEORGE_DOWNLOAD_IN_PROGRESS);
        } else {
            setShowNoOptionSelectedMessage(true);
            window.scrollTo(0, 0);
        }
    };
    const handleClickDownloadAll = () => {
        setSelectedDocuments([]);
        setSubmissionSearchState(SEARCH_AND_DOWNLOAD_STATE.DOWNLOAD_SELECTED);
        navigate(routeChildren.LLOYD_GEORGE_DOWNLOAD_IN_PROGRESS);
    };

    return (
        <>
            <BackButton />
            {showNoOptionSelectedMessage && (
                <ErrorBox
                    messageTitle={'There is a problem'}
                    messageLinkBody={noOptionSelectedError}
                    errorBoxSummaryId={'error-box-summary'}
                    errorInputLink={'#available-files-table-title'}
                    dataTestId={'download-selection-error-box'}
                />
            )}
            <h1 id="download-page-title">{pageHeader}</h1>
            <PatientSummary showDeceasedTag />
            <AvailableFilesTable
                tableCaption={tableCaption}
                searchResults={orderedResults}
                selectedDocuments={selectedDocuments}
                setSelectedDocuments={setSelectedDocuments}
                allowSelectDocument={allowSelectDocument}
            />
            <div className="align-baseline gap-4">
                {allowSelectDocument && (
                    <Button
                        onClick={handleClickSelectedDownload}
                        data-testid="download-selected-files-btn"
                    >
                        Download selected files
                    </Button>
                )}
                {!allowSelectDocument && (
                    <Button onClick={handleClickDownloadAll} data-testid="download-file-btn">
                        Download
                    </Button>
                )}
            </div>
        </>
    );
};

export default LloydGeorgeSelectSearchResults;<|MERGE_RESOLUTION|>--- conflicted
+++ resolved
@@ -131,13 +131,9 @@
                                         value={result.id}
                                         id={result.id}
                                         data-testid={`checkbox-${index}`}
-<<<<<<< HEAD
-                                        checked={selectedDocuments.includes(result.ID)}
-                                        aria-checked={selectedDocuments.includes(result.ID)}
-=======
+
                                         checked={selectedDocuments.includes(result.id)}
                                         aria-checked={selectedDocuments.includes(result.id)}
->>>>>>> a7d2de53
                                         aria-label={`Select Filename ${result.fileName}`}
                                         onChange={(e) => handleChangeCheckboxes(e)}
                                     >

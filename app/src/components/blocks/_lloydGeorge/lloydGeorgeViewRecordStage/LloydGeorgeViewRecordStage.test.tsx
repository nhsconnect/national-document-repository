--- conflicted
+++ resolved
@@ -138,22 +138,12 @@
         });
 
         await waitFor(() => {
-<<<<<<< HEAD
-            expect(screen.getByText('Lloyd George record')).toBeInTheDocument();
+            expect(screen.getByText('View in full screen')).toBeInTheDocument();
         });
     });
 
     it('does not render warning callout or button when user is GP admin', async () => {
         mockedUseRole.mockReturnValue(REPOSITORY_ROLE.GP_ADMIN);
-=======
-            expect(screen.getByText('View in full screen')).toBeInTheDocument();
-        });
-    });
-
-    it('does not render warning callout or button when user is GP admin and BSOL', async () => {
-        mockedUseRole.mockReturnValue(REPOSITORY_ROLE.GP_ADMIN);
-        mockedIsBSOL.mockReturnValue(true);
->>>>>>> 6aa4a497
 
         renderComponent();
 
@@ -163,11 +153,7 @@
         ).not.toBeInTheDocument();
     });
 
-<<<<<<< HEAD
     it('does not render warning callout or button when user is GP clinical', async () => {
-=======
-    it('does not render warning callout or button when user is GP clinical and BSOL', async () => {
->>>>>>> 6aa4a497
         mockedUseRole.mockReturnValue(REPOSITORY_ROLE.GP_CLINICAL);
 
         renderComponent();

--- conflicted
+++ resolved
@@ -2,18 +2,12 @@
 import { buildPatientDetails, buildSearchResult } from '../../../../helpers/test/testBuilders';
 import { render, screen } from '@testing-library/react';
 import LloydGeorgeDownloadComplete from './LloydGeorgeDownloadComplete';
-import userEvent from '@testing-library/user-event';
 import { LG_RECORD_STAGE } from '../../../../types/blocks/lloydGeorgeStages';
 import { DOWNLOAD_STAGE } from '../../../../types/generic/downloadStage';
 import LgDownloadComplete from './LloydGeorgeDownloadComplete';
-<<<<<<< HEAD
+import userEvent from '@testing-library/user-event';
+import { runAxeTest } from '../../../../helpers/test/axeTestHelper';
 import React from 'react';
-=======
-import { render, screen, waitFor } from '@testing-library/react';
-import userEvent from '@testing-library/user-event';
-import { act } from 'react-dom/test-utils';
-import { runAxeTest } from '../../../../helpers/test/axeTestHelper';
->>>>>>> e4d59e3c
 
 jest.mock('../../../../helpers/hooks/usePatient');
 
@@ -196,7 +190,8 @@
             'pass accessibility checks when deleteAfterDownload is %s',
             async (deleteAfterDownload) => {
                 render(
-                    <LgDownloadComplete
+                    <LloydGeorgeDownloadComplete
+                        numberOfFiles={numberOfFiles}
                         setStage={mockSetStage}
                         setDownloadStage={mockSetDownloadStage}
                         deleteAfterDownload={deleteAfterDownload}

import { Button, Select, Table } from 'nhsuk-react-components';
import React, { Dispatch, SetStateAction, useEffect, useRef } from 'react';
import { FieldErrors, FieldValues, useForm } from 'react-hook-form';
import { useNavigate } from 'react-router-dom';
import useTitle from '../../../../helpers/hooks/useTitle';
import {
    fileUploadErrorMessages,
    UPLOAD_FILE_ERROR_TYPE,
} from '../../../../helpers/utils/fileUploadErrorMessages';
import { routeChildren, routes } from '../../../../types/generic/routes';
import { SelectRef } from '../../../../types/generic/selectRef';
import {
    DOCUMENT_TYPE,
    SetUploadDocuments,
    UploadDocument,
    UploadFilesErrors,
} from '../../../../types/pages/UploadDocumentsPage/types';
<<<<<<< HEAD
import BackButton from '../../../generic/backButton/BackButton';
import PatientSummary, { PatientInfo } from '../../../generic/patientSummary/PatientSummary';
=======
import { FieldValues, useForm } from 'react-hook-form';
import { SelectRef } from '../../../../types/generic/selectRef';
import { useNavigate } from 'react-router-dom';
import BackButton from '../../../generic/backButton/BackButton';
import { Dispatch, SetStateAction, useRef } from 'react';
>>>>>>> 77715dae
import ErrorBox from '../../../layout/errorBox/ErrorBox';
import DocumentUploadLloydGeorgePreview from '../documentUploadLloydGeorgePreview/DocumentUploadLloydGeorgePreview';

type Props = {
    documents: UploadDocument[];
    setDocuments: SetUploadDocuments;
    setMergedPdfBlob: Dispatch<SetStateAction<Blob | undefined>>;
};
type FormData = {
    [key: string]: number | null;
};

const DocumentSelectOrderStage = ({ documents, setDocuments, setMergedPdfBlob }: Props) => {
    const navigate = useNavigate();

    const documentPositionKey = (documentId: string): string => {
        return `${documentId}`;
    };

<<<<<<< HEAD
    const { handleSubmit, getValues, register, unregister, formState, setValue } =
        useForm<FormData>({
            reValidateMode: 'onSubmit',
            shouldFocusError: true,
        });

=======
    const getFormValues = () => {
        let formData: FormData = {};

        documents.forEach((doc) => {
            formData[documentPositionKey(doc.id)] = doc.position!;
        });

        return formData;
    };

    const { handleSubmit, getValues, register, unregister, formState, setError } =
        useForm<FormData>({
            reValidateMode: 'onChange',
            shouldFocusError: true,
            values: getFormValues(),
        });

>>>>>>> 77715dae
    const scrollToRef = useRef<HTMLDivElement>(null);

    const pageTitle = 'What order do you want these files in?';
    useTitle({ pageTitle });

    useEffect(() => {
        documents.forEach((doc) => {
            const key = documentPositionKey(doc.id);
            setValue(key, doc.position || documents.findIndex((d) => d.id === doc.id) + 1);
        });
    }, [documents.length]); // Only run when documents array length changes

    const DocumentPositionDropdown = (
        documentId: string,
        currentPosition: number | undefined,
    ): React.JSX.Element => {
        const key = documentPositionKey(documentId);

        const { ref: dropdownInputRef, ...dropdownProps } = register(key, {
<<<<<<< HEAD
            validate: (value, fieldValues) => {
                if (!value || +value === 0) {
                    return 'Please select a position for every document';
                }

                // Check if any other form field has the same value
                const otherFieldsWithSameValue = Object.keys(fieldValues).filter(
                    (k) => k !== key && Number(fieldValues[k]) === Number(value),
                );

                if (otherFieldsWithSameValue.length > 0) {
                    return fileUploadErrorMessages.duplicatePositionError.inline;
=======
            validate: () => {
                const fieldValues = getValues();

                const values = Object.values(fieldValues).map((v) => +v!);

                if (values.some((v) => v === 0)) {
                    setError('root', {
                        type: 'manual',
                        message: 'Please select a position for every document',
                    });
                    scrollToRef.current?.scrollIntoView();
                    return 'Please select a position for every document';
                }

                if (new Set(values).size !== values.length) {
                    setError('root', {
                        type: 'manual',
                        message: 'Please ensure all documents have a unique position selected',
                    });
                    scrollToRef.current?.scrollIntoView();
                    return 'Please ensure all documents have a unique position selected';
>>>>>>> 77715dae
                }

                return true;
            },
            onChange: updateDocumentPositions,
        });

        const hasErr = !!formState.errors[key];
        const ariaDescribedBy = hasErr ? `${key}-error` : undefined;
        const document = documents.find((doc) => doc.id === documentId)!;

        return (
<<<<<<< HEAD
            <div className={'nhsuk-form-group ' + (hasErr ? ' nhsuk-form-group--error' : '')}>
                <fieldset
                    className="nhsuk-fieldset"
                    aria-describedby={`${document.file.name}`}
                    role="group"
                >
                    <span>
                        {hasErr && (
                            <span className="nhsuk-error-message" id={`${key}-error`}>
                                <span className="nhsuk-u-visually-hidden">Error:</span>
                                <>{formState.errors[key]?.message}</>
                            </span>
                        )}
                        <Select
                            aria-describedby={ariaDescribedBy}
                            aria-invalid={hasErr}
                            aria-label="Select document position"
                            className="nhsuk-select"
                            data-testid={key}
                            defaultValue={currentPosition}
                            id={`${key}-select`}
                            key={`${key}-select`}
                            selectRef={dropdownInputRef as SelectRef}
                            {...dropdownProps}
                        >
                            {documents.map((_, index) => {
                                const position = index + 1;
                                return (
                                    <option
                                        key={`${documentId}_position_${position}`}
                                        value={position}
                                    >
                                        {position}
                                    </option>
                                );
                            })}
                        </Select>
                    </span>
                </fieldset>
            </div>
=======
            <Select
                className="nhsuk-select"
                key={key}
                data-testid={key}
                selectRef={dropdownInputRef as SelectRef}
                {...dropdownProps}
                defaultValue={currentPosition}
                aria-label="Select document position"
            >
                <option key={`${documentId}_position_blank`} value=""></option>
                {documents.map((_, index) => {
                    const position = index + 1;
                    return (
                        <option key={`${documentId}_position_${position}`} value={position}>
                            {position}
                        </option>
                    );
                })}
            </Select>
>>>>>>> 77715dae
        );
    };

    const onRemove = (index: number) => {
        let updatedDocList: UploadDocument[] = [...documents];
        const docToRemove = documents[index];
        const key = documentPositionKey(documents[index].id);
        unregister(key);

        updatedDocList.splice(index, 1);

        if (docToRemove.position) {
            updatedDocList = updatedDocList.map((doc) => {
                if (doc.position && +doc.position > +docToRemove.position!) {
                    doc.position = +doc.position - 1;
                }

                return doc;
            });
        }

        setDocuments(updatedDocList);
    };

    const updateDocumentPositions = () => {
        const fieldValues = getValues();

        const updatedDocuments = documents.map((doc) => ({
            ...doc,
            position: fieldValues[documentPositionKey(doc.id)]!,
        }));

        setDocuments(updatedDocuments);
    };

    const submitDocuments = () => {
        updateDocumentPositions();
<<<<<<< HEAD
        if (documents.length === 1) {
            navigate(routeChildren.DOCUMENT_UPLOAD_UPLOADING);
            return;
=======
        if (formState.isValid && !formState.errors.root) {
            navigate(routeChildren.DOCUMENT_UPLOAD_CONFIRMATION);
        } else {
            scrollToRef.current?.scrollIntoView();
>>>>>>> 77715dae
        }
        navigate(routeChildren.DOCUMENT_UPLOAD_CONFIRMATION);
    };

    const handleErrors = (_: FieldValues) => {
        scrollToRef.current?.scrollIntoView();
    };

<<<<<<< HEAD
    const errorMessageList = (formStateErrors: FieldErrors<FormData>): UploadFilesErrors[] =>
        Object.entries(formStateErrors)
            .map(([key, error]) => {
                const document = documents.find((doc) => doc.id === key);
                if (!error || !document || !error.message) {
                    return undefined;
                }
                return {
                    filename: document.file.name,
                    error: UPLOAD_FILE_ERROR_TYPE.duplicatePositionError,
                    details: error.message,
                };
            })
            .filter((item) => item !== undefined);
=======
    const onContinue = (e: React.MouseEvent<HTMLButtonElement>) => {
        e.preventDefault();

        if (formState.isValid && !formState.errors.root) {
            updateDocumentPositions();
            navigate(routeChildren.DOCUMENT_UPLOAD_CONFIRMATION);
        } else {
            scrollToRef.current?.scrollIntoView();
        }
    };
>>>>>>> 77715dae

    return (
        <>
            <BackButton />
            <h1>{pageTitle}</h1>

            <div className="nhsuk-inset-text">
                <p>Make sure that all files uploaded are for this patient only:</p>
                <PatientSummary>
                    <PatientSummary.Child item={PatientInfo.FULL_NAME} />
                    <PatientSummary.Child item={PatientInfo.NHS_NUMBER} />
                    <PatientSummary.Child item={PatientInfo.BIRTH_DATE} />
                </PatientSummary>
            </div>

<<<<<<< HEAD
            {Object.keys(formState.errors).length > 0 && (
=======
            {formState.errors.root && (
>>>>>>> 77715dae
                <ErrorBox
                    dataTestId="error-box"
                    errorBoxSummaryId="document-positions"
                    messageTitle="There is a problem"
<<<<<<< HEAD
                    errorMessageList={errorMessageList(formState.errors)}
=======
                    messageBody={formState.errors.root?.message}
>>>>>>> 77715dae
                    scrollToRef={scrollToRef}
                />
            )}

            <p>When you upload your files, they will be combined into a single PDF document.</p>

            <p>If you have more than one file, they may not be in the correct order:</p>
            <ul>
                <li>
                    put your files in the order you need them to appear in the final document by
                    changing the position number
                </li>
                <li>the file marked '1' will be at the start of the final document</li>
            </ul>

            <form
                onSubmit={handleSubmit(submitDocuments, handleErrors)}
                noValidate
                data-testid="upload-document-form"
            >
                <Table id="selected-documents-table" className="mb-5">
                    <Table.Head>
                        <Table.Row>
                            <Table.Cell className="word-break-keep-all" width="45%">
                                Filename
                            </Table.Cell>
                            <Table.Cell className="word-break-keep-all">Pages</Table.Cell>
                            {/* <Table.Cell>Has pages without OCR</Table.Cell> */}
                            <Table.Cell className="word-break-keep-all">Position</Table.Cell>
                            <Table.Cell className="word-break-keep-all">View file</Table.Cell>
                            <Table.Cell className="word-break-keep-all">Remove file</Table.Cell>
                        </Table.Row>
                    </Table.Head>

                    <Table.Body>
                        {documents.length === 0 && (
                            <Table.Row>
                                <Table.Cell colSpan={5}>
                                    <p>
                                        You have removed all files. Go back to&nbsp;
                                        <button
                                            className="govuk-link"
                                            onClick={(e) => {
                                                e.preventDefault();
                                                navigate(routes.DOCUMENT_UPLOAD);
                                            }}
                                        >
                                            choose files
                                        </button>
                                        .
                                    </p>
                                </Table.Cell>
                            </Table.Row>
                        )}
                        {documents.length !== 0 &&
                            documents.map((document: UploadDocument, index: number) => {
                                return (
                                    <Table.Row key={document.id} id={document.file.name}>
                                        <th scope="row" className="nhsuk-table__header">
                                            {document.file.name}
                                        </th>
                                        <Table.Cell>{document.numPages}</Table.Cell>
                                        {/* <Table.Cell>
                                                {(document.pageInfo?.filter(p => !p).length ?? 0) > 0 ? 'Yes' : 'No'}
                                            </Table.Cell> */}
                                        <Table.Cell>
                                            {DocumentPositionDropdown(
                                                document.id,
                                                document.position ?? index + 1,
                                            )}
                                        </Table.Cell>
                                        <Table.Cell>
                                            <a
                                                href={URL.createObjectURL(document.file)}
                                                aria-label="Preview - opens in a new tab"
                                                data-testid={`document-preview-${document.id}`}
                                                target="_blank"
                                                rel="noreferrer"
                                            >
                                                View
                                            </a>
                                        </Table.Cell>
                                        <Table.Cell>
                                            <button
                                                type="button"
                                                aria-label={`Remove ${document.file.name} from selection`}
                                                className="link-button"
                                                onClick={() => {
                                                    onRemove(index);
                                                }}
                                            >
                                                Remove
                                            </button>
                                        </Table.Cell>
                                    </Table.Row>
                                );
                            })}
                    </Table.Body>
                </Table>
<<<<<<< HEAD
                <div>
                    <h2>Preview this Lloyd George record</h2>
                    <p>
                        This shows how the final record will look when combined into a single
                        document.
                    </p>
                    <p>
                        Preview may take longer to load if there are many files or if individual
                        files are large.
                    </p>
                    <DocumentUploadLloydGeorgePreview
                        documents={documents
                            .filter((doc) => doc.docType === DOCUMENT_TYPE.LLOYD_GEORGE)
                            .sort((a, b) => a.position! - b.position!)}
                        setMergedPdfBlob={setMergedPdfBlob}
                    />
                </div>
=======

                {documents.some((doc) => doc.docType === DOCUMENT_TYPE.LLOYD_GEORGE) &&
                    !formState.errors.root &&
                    formState.isValid && (
                        <>
                            <h2>Preview this Lloyd George record</h2>
                            <p>
                                This shows how the final record will look when combined into a
                                single document.
                            </p>
                            <p>
                                Preview may take longer to load if there are many files or if
                                individual files are large.
                            </p>
                            <DocumentUploadLloydGeorgePreview
                                documents={documents
                                    .filter((doc) => doc.docType === DOCUMENT_TYPE.LLOYD_GEORGE)
                                    .sort((a, b) => a.position! - b.position!)}
                                setMergedPdfBlob={setMergedPdfBlob}
                            />
                        </>
                    )}
>>>>>>> 77715dae
                {documents.length > 0 && (
                    <Button
                        type="submit"
                        id="form-submit"
                        data-testid="form-submit-button"
                        className="mt-4"
<<<<<<< HEAD
                        role="button"
                        name="continue"
=======
                        onClick={onContinue}
>>>>>>> 77715dae
                    >
                        Continue
                    </Button>
                )}
            </form>
        </>
    );
};

export default DocumentSelectOrderStage;<|MERGE_RESOLUTION|>--- conflicted
+++ resolved
@@ -1,7 +1,7 @@
 import { Button, Select, Table } from 'nhsuk-react-components';
-import React, { Dispatch, SetStateAction, useEffect, useRef } from 'react';
+import { Dispatch, SetStateAction, useEffect, useRef } from 'react';
 import { FieldErrors, FieldValues, useForm } from 'react-hook-form';
-import { useNavigate } from 'react-router-dom';
+import { useNavigate } from 'react-router';
 import useTitle from '../../../../helpers/hooks/useTitle';
 import {
     fileUploadErrorMessages,
@@ -15,16 +15,8 @@
     UploadDocument,
     UploadFilesErrors,
 } from '../../../../types/pages/UploadDocumentsPage/types';
-<<<<<<< HEAD
 import BackButton from '../../../generic/backButton/BackButton';
 import PatientSummary, { PatientInfo } from '../../../generic/patientSummary/PatientSummary';
-=======
-import { FieldValues, useForm } from 'react-hook-form';
-import { SelectRef } from '../../../../types/generic/selectRef';
-import { useNavigate } from 'react-router-dom';
-import BackButton from '../../../generic/backButton/BackButton';
-import { Dispatch, SetStateAction, useRef } from 'react';
->>>>>>> 77715dae
 import ErrorBox from '../../../layout/errorBox/ErrorBox';
 import DocumentUploadLloydGeorgePreview from '../documentUploadLloydGeorgePreview/DocumentUploadLloydGeorgePreview';
 
@@ -44,32 +36,12 @@
         return `${documentId}`;
     };
 
-<<<<<<< HEAD
     const { handleSubmit, getValues, register, unregister, formState, setValue } =
         useForm<FormData>({
             reValidateMode: 'onSubmit',
             shouldFocusError: true,
         });
 
-=======
-    const getFormValues = () => {
-        let formData: FormData = {};
-
-        documents.forEach((doc) => {
-            formData[documentPositionKey(doc.id)] = doc.position!;
-        });
-
-        return formData;
-    };
-
-    const { handleSubmit, getValues, register, unregister, formState, setError } =
-        useForm<FormData>({
-            reValidateMode: 'onChange',
-            shouldFocusError: true,
-            values: getFormValues(),
-        });
-
->>>>>>> 77715dae
     const scrollToRef = useRef<HTMLDivElement>(null);
 
     const pageTitle = 'What order do you want these files in?';
@@ -89,7 +61,6 @@
         const key = documentPositionKey(documentId);
 
         const { ref: dropdownInputRef, ...dropdownProps } = register(key, {
-<<<<<<< HEAD
             validate: (value, fieldValues) => {
                 if (!value || +value === 0) {
                     return 'Please select a position for every document';
@@ -102,29 +73,6 @@
 
                 if (otherFieldsWithSameValue.length > 0) {
                     return fileUploadErrorMessages.duplicatePositionError.inline;
-=======
-            validate: () => {
-                const fieldValues = getValues();
-
-                const values = Object.values(fieldValues).map((v) => +v!);
-
-                if (values.some((v) => v === 0)) {
-                    setError('root', {
-                        type: 'manual',
-                        message: 'Please select a position for every document',
-                    });
-                    scrollToRef.current?.scrollIntoView();
-                    return 'Please select a position for every document';
-                }
-
-                if (new Set(values).size !== values.length) {
-                    setError('root', {
-                        type: 'manual',
-                        message: 'Please ensure all documents have a unique position selected',
-                    });
-                    scrollToRef.current?.scrollIntoView();
-                    return 'Please ensure all documents have a unique position selected';
->>>>>>> 77715dae
                 }
 
                 return true;
@@ -137,7 +85,6 @@
         const document = documents.find((doc) => doc.id === documentId)!;
 
         return (
-<<<<<<< HEAD
             <div className={'nhsuk-form-group ' + (hasErr ? ' nhsuk-form-group--error' : '')}>
                 <fieldset
                     className="nhsuk-fieldset"
@@ -178,27 +125,6 @@
                     </span>
                 </fieldset>
             </div>
-=======
-            <Select
-                className="nhsuk-select"
-                key={key}
-                data-testid={key}
-                selectRef={dropdownInputRef as SelectRef}
-                {...dropdownProps}
-                defaultValue={currentPosition}
-                aria-label="Select document position"
-            >
-                <option key={`${documentId}_position_blank`} value=""></option>
-                {documents.map((_, index) => {
-                    const position = index + 1;
-                    return (
-                        <option key={`${documentId}_position_${position}`} value={position}>
-                            {position}
-                        </option>
-                    );
-                })}
-            </Select>
->>>>>>> 77715dae
         );
     };
 
@@ -236,16 +162,9 @@
 
     const submitDocuments = () => {
         updateDocumentPositions();
-<<<<<<< HEAD
         if (documents.length === 1) {
             navigate(routeChildren.DOCUMENT_UPLOAD_UPLOADING);
             return;
-=======
-        if (formState.isValid && !formState.errors.root) {
-            navigate(routeChildren.DOCUMENT_UPLOAD_CONFIRMATION);
-        } else {
-            scrollToRef.current?.scrollIntoView();
->>>>>>> 77715dae
         }
         navigate(routeChildren.DOCUMENT_UPLOAD_CONFIRMATION);
     };
@@ -254,7 +173,6 @@
         scrollToRef.current?.scrollIntoView();
     };
 
-<<<<<<< HEAD
     const errorMessageList = (formStateErrors: FieldErrors<FormData>): UploadFilesErrors[] =>
         Object.entries(formStateErrors)
             .map(([key, error]) => {
@@ -269,18 +187,6 @@
                 };
             })
             .filter((item) => item !== undefined);
-=======
-    const onContinue = (e: React.MouseEvent<HTMLButtonElement>) => {
-        e.preventDefault();
-
-        if (formState.isValid && !formState.errors.root) {
-            updateDocumentPositions();
-            navigate(routeChildren.DOCUMENT_UPLOAD_CONFIRMATION);
-        } else {
-            scrollToRef.current?.scrollIntoView();
-        }
-    };
->>>>>>> 77715dae
 
     return (
         <>
@@ -296,20 +202,12 @@
                 </PatientSummary>
             </div>
 
-<<<<<<< HEAD
             {Object.keys(formState.errors).length > 0 && (
-=======
-            {formState.errors.root && (
->>>>>>> 77715dae
                 <ErrorBox
                     dataTestId="error-box"
                     errorBoxSummaryId="document-positions"
                     messageTitle="There is a problem"
-<<<<<<< HEAD
                     errorMessageList={errorMessageList(formState.errors)}
-=======
-                    messageBody={formState.errors.root?.message}
->>>>>>> 77715dae
                     scrollToRef={scrollToRef}
                 />
             )}
@@ -409,7 +307,6 @@
                             })}
                     </Table.Body>
                 </Table>
-<<<<<<< HEAD
                 <div>
                     <h2>Preview this Lloyd George record</h2>
                     <p>
@@ -427,42 +324,14 @@
                         setMergedPdfBlob={setMergedPdfBlob}
                     />
                 </div>
-=======
-
-                {documents.some((doc) => doc.docType === DOCUMENT_TYPE.LLOYD_GEORGE) &&
-                    !formState.errors.root &&
-                    formState.isValid && (
-                        <>
-                            <h2>Preview this Lloyd George record</h2>
-                            <p>
-                                This shows how the final record will look when combined into a
-                                single document.
-                            </p>
-                            <p>
-                                Preview may take longer to load if there are many files or if
-                                individual files are large.
-                            </p>
-                            <DocumentUploadLloydGeorgePreview
-                                documents={documents
-                                    .filter((doc) => doc.docType === DOCUMENT_TYPE.LLOYD_GEORGE)
-                                    .sort((a, b) => a.position! - b.position!)}
-                                setMergedPdfBlob={setMergedPdfBlob}
-                            />
-                        </>
-                    )}
->>>>>>> 77715dae
                 {documents.length > 0 && (
                     <Button
                         type="submit"
                         id="form-submit"
                         data-testid="form-submit-button"
                         className="mt-4"
-<<<<<<< HEAD
                         role="button"
                         name="continue"
-=======
-                        onClick={onContinue}
->>>>>>> 77715dae
                     >
                         Continue
                     </Button>

--- conflicted
+++ resolved
@@ -72,13 +72,8 @@
                 <p data-testid="patient-name">
                     {`${patientDetails?.givenName} ${patientDetails?.familyName}`}
                 </p>
-<<<<<<< HEAD
-                <p data-testid="patient-nhs-number">NHS number: {nhsNumber}</p>
+                <p data-testid="patient-nhs-number">NHS number: {formattedNhsNumber}</p>
                 <p data-testid="patient-dob">Date of birth: {dob}</p>
-=======
-                <p data-cy="patient-nhs-number">NHS number: {formattedNhsNumber}</p>
-                <p data-cy="patient-dob">Date of birth: {dob}</p>
->>>>>>> 04017b18
             </div>
             {!fullScreen ? (
                 <>

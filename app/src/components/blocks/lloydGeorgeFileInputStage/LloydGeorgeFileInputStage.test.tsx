--- conflicted
+++ resolved
@@ -8,10 +8,8 @@
 import { UploadDocument } from '../../../types/pages/UploadDocumentsPage/types';
 import { useState } from 'react';
 import { MomentInput } from 'moment';
-<<<<<<< HEAD
-=======
+
 import { LG_UPLOAD_STAGE } from '../../../pages/lloydGeorgeUploadPage/LloydGeorgeUploadPage';
->>>>>>> a7da853b
 import { fileUploadErrorMessages } from '../../../helpers/utils/fileUploadErrorMessages';
 
 jest.mock('../../../helpers/utils/toFileList', () => ({
@@ -24,11 +22,8 @@
 window.scrollTo = jest.fn() as jest.Mock;
 
 const setStageMock = jest.fn();
-<<<<<<< HEAD
 const submitDocumentsMock = jest.fn();
-=======
-const mockSetUploadSession = jest.fn();
->>>>>>> a7da853b
+
 const mockedUsePatient = usePatient as jest.Mock;
 const mockPatient = buildPatientDetails();
 
@@ -681,47 +676,6 @@
         });
     });
 
-<<<<<<< HEAD
-=======
-    describe('Navigation', () => {
-        it('sets stage to uploading when upload files is triggered', async () => {
-            const response = {
-                response: {
-                    status: 200,
-                },
-            };
-            mockedAxios.post.mockImplementation(() => Promise.resolve(response));
-
-            renderApp();
-
-            expect(
-                screen.getByRole('heading', { name: 'Upload a Lloyd George record' }),
-            ).toBeInTheDocument();
-            expect(
-                screen.getByText('NHS number: ' + formatNhsNumber(mockPatient.nhsNumber)),
-            ).toBeInTheDocument();
-
-            expect(screen.getByRole('button', { name: 'Upload' })).toBeInTheDocument();
-            expect(screen.getByRole('button', { name: 'Upload' })).toBeEnabled();
-
-            act(() => {
-                userEvent.upload(screen.getByTestId('button-input'), lgFiles);
-            });
-            expect(screen.getByText(`${lgFiles.length} files chosen`)).toBeInTheDocument();
-            expect(await screen.findAllByText(lgDocumentOne.name)).toHaveLength(1);
-            expect(await screen.findAllByText(lgDocumentTwo.name)).toHaveLength(1);
-
-            expect(screen.getByRole('button', { name: 'Upload' })).toBeEnabled();
-            act(() => {
-                userEvent.click(screen.getByRole('button', { name: 'Upload' }));
-            });
-            await waitFor(() => {
-                expect(setStageMock).toHaveBeenCalledWith(LG_UPLOAD_STAGE.UPLOAD);
-            });
-        });
-    });
-
->>>>>>> a7da853b
     const TestApp = (props: Partial<Props>) => {
         const [documents, setDocuments] = useState<Array<UploadDocument>>([]);
 
@@ -729,12 +683,8 @@
             <LloydGeorgeFileInputStage
                 documents={documents}
                 setDocuments={setDocuments}
-<<<<<<< HEAD
                 submitDocuments={submitDocumentsMock}
-=======
-                setStage={setStageMock}
-                setUploadSession={mockSetUploadSession}
->>>>>>> a7da853b
+
                 {...props}
             />
         );

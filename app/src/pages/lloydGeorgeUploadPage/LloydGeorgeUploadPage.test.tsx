--- conflicted
+++ resolved
@@ -17,12 +17,9 @@
 import { act } from 'react-dom/test-utils';
 import { DOCUMENT_TYPE, DOCUMENT_UPLOAD_STATE } from '../../types/pages/UploadDocumentsPage/types';
 import { MomentInput } from 'moment/moment';
-<<<<<<< HEAD
 import * as ReactRouter from 'react-router';
 import { History, createMemoryHistory } from 'history';
-=======
 import { runAxeTest } from '../../helpers/test/axeTestHelper';
->>>>>>> 394ee491
 
 jest.mock('../../helpers/requests/uploadDocuments');
 jest.mock('../../helpers/hooks/useBaseAPIHeaders');
@@ -214,6 +211,16 @@
             },
         );
     });
+
+    describe('Accessibility', () => {
+        it('pass accessibility checks at page entry point', async () => {
+            render(<LloydGeorgeUploadPage />);
+
+            const results = await runAxeTest(document.body);
+            expect(results).toHaveNoViolations();
+        });
+    });
+
     describe('Navigating', () => {
         it('navigates to uploading stage when submit documents is clicked', async () => {
             mockS3Upload.mockReturnValue(Promise.resolve());
@@ -296,56 +303,6 @@
             expect(mockNavigate).toHaveBeenCalledWith(routeChildren.LLOYD_GEORGE_UPLOAD_COMPLETED);
         });
 
-<<<<<<< HEAD
-=======
-        it.each([1, 2, 3, 4, 5])(
-            'renders uploading stage and make call to update state endpoint when submit documents is uploading for more than 2 min',
-            async (numberOfTimes: number) => {
-                jest.useFakeTimers();
-
-                const expectedTimeTaken = 120001 * numberOfTimes;
-                mockS3Upload.mockImplementationOnce(() => {
-                    jest.advanceTimersByTime(expectedTimeTaken + 100);
-                    return Promise.resolve();
-                });
-
-                mockVirusScan.mockReturnValue(DOCUMENT_UPLOAD_STATE.CLEAN);
-                mockUploadConfirmation.mockReturnValue(DOCUMENT_UPLOAD_STATE.SUCCEEDED);
-                render(<LloydGeorgeUploadPage />);
-                expect(
-                    screen.getByRole('heading', { name: 'Upload a Lloyd George record' }),
-                ).toBeInTheDocument();
-                act(() => {
-                    userEvent.upload(screen.getByTestId(`button-input`), [lgFile]);
-                });
-                expect(screen.getByText(lgFile.name)).toBeInTheDocument();
-                act(() => {
-                    userEvent.click(screen.getByRole('button', { name: 'Upload' }));
-                });
-                expect(mockUploadDocuments).toHaveBeenCalled();
-                await waitFor(() => expect(mockS3Upload).toHaveBeenCalled(), {
-                    timeout: expectedTimeTaken + 1000,
-                });
-
-                expect(mockUpdateDocumentState).toHaveBeenCalledTimes(numberOfTimes);
-                expect(mockVirusScan).toHaveBeenCalled();
-                expect(mockUploadConfirmation).toHaveBeenCalled();
-                expect(screen.getByText('Mock complete stage')).toBeInTheDocument();
-            },
-        );
-    });
-
-    describe('Accessibility', () => {
-        it('pass accessibility checks at page entry point', async () => {
-            render(<LloydGeorgeUploadPage />);
-
-            const results = await runAxeTest(document.body);
-            expect(results).toHaveNoViolations();
-        });
-    });
-
-    describe('Navigating', () => {
->>>>>>> 394ee491
         it('navigates to Error page when call to lg record view return 423', async () => {
             const errorResponse = {
                 response: {

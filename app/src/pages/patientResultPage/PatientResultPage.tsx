--- conflicted
+++ resolved
@@ -1,8 +1,4 @@
-<<<<<<< HEAD
 import React, { useEffect, useState } from 'react';
-=======
-import React from 'react';
->>>>>>> 87939b4f
 import { USER_ROLE } from '../../types/generic/roles';
 import { Button, Fieldset, Radios, WarningCallout } from 'nhsuk-react-components';
 import { useNavigate } from 'react-router';
@@ -22,24 +18,14 @@
     const userIsGP = role === USER_ROLE.GP;
     const [patientDetails] = usePatientDetailsContext();
     const navigate = useNavigate();
-
-<<<<<<< HEAD
     const [inputError, setInputError] = useState('');
     const { register, handleSubmit, formState, getFieldState } = useForm();
     const { ref: patientStatusRef, ...radioProps } = register('patientStatus');
     const { isDirty: isPatientStatusDirty } = getFieldState('patientStatus', formState);
 
-    useEffect(() => {
-        if (!patientDetails) {
-            navigate(routes.HOME);
-        }
-    }, [patientDetails, navigate]);
-
     const submit = (fieldValues: FieldValues) => {
-=======
-    const handleVerify = () => {
->>>>>>> 87939b4f
         if (userIsGP) {
+            // Make PDS patient search request to upload documents to patient
             if (!isPatientStatusDirty) {
                 setInputError('Select a patient status');
                 return;

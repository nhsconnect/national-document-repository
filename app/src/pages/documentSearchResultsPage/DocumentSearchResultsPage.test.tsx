import { render, screen, waitFor } from '@testing-library/react';
import DocumentSearchResultsPage from './DocumentSearchResultsPage';
import userEvent from '@testing-library/user-event';
import { buildPatientDetails, buildSearchResult } from '../../helpers/test/testBuilders';
import { routes } from '../../types/generic/routes';
import axios from 'axios';
import usePatient from '../../helpers/hooks/usePatient';
import { LinkProps } from 'react-router-dom';
import { act } from 'react-dom/test-utils';
<<<<<<< HEAD
import * as ReactRouter from 'react-router';
import { History, createMemoryHistory } from 'history';
=======
import { runAxeTest } from '../../helpers/test/axeTestHelper';
>>>>>>> 394ee491

const mockedUseNavigate = jest.fn();
jest.mock('react-router', () => ({
    ...jest.requireActual('react-router'),
    useNavigate: () => mockedUseNavigate,
}));

jest.mock('react-router-dom', () => ({
    __esModule: true,
    Link: (props: LinkProps) => <a {...props} role="link" />,
}));
jest.mock('moment', () => {
    return () => jest.requireActual('moment')('2020-01-01T00:00:00.000Z');
});
jest.mock('../../helpers/hooks/useBaseAPIHeaders');
jest.mock('axios');
jest.mock('../../helpers/hooks/usePatient');

const mockedAxios = axios as jest.Mocked<typeof axios>;
const mockedUsePatient = usePatient as jest.Mock;
const mockPatient = buildPatientDetails();

let history = createMemoryHistory({
    initialEntries: ['/'],
    initialIndex: 0,
});

describe('<DocumentSearchResultsPage />', () => {
    beforeEach(() => {
        history = createMemoryHistory({
            initialEntries: ['/'],
            initialIndex: 0,
        });

        process.env.REACT_APP_ENVIRONMENT = 'jest';
        mockedUsePatient.mockReturnValue(mockPatient);
    });
    afterEach(() => {
        jest.clearAllMocks();
    });

    describe('Rendering', () => {
        it('renders the page after a successful response from api', async () => {
            mockedAxios.get.mockResolvedValue(async () => {
                return Promise.resolve({ data: [buildSearchResult()] });
            });

            renderPage(history);

            expect(
                screen.getByRole('heading', {
                    name: 'Download electronic health records and attachments',
                }),
            ).toBeInTheDocument();

            await waitFor(() => {
                expect(
                    screen.queryByRole('progressbar', { name: 'Loading...' }),
                ).not.toBeInTheDocument();
            });

            expect(screen.getByRole('link', { name: 'Start Again' })).toBeInTheDocument();
        });

        it('displays a progress bar when the document search results are being requested', async () => {
            mockedAxios.get.mockImplementation(async () => {
                await new Promise((resolve) => {
                    setTimeout(() => {
                        // To delay the mock request, and give a chance for the progress bar to appear
                        resolve(null);
                    }, 500);
                });
                return Promise.resolve({ data: [buildSearchResult()] });
            });

            renderPage(history);

            expect(screen.getByRole('progressbar', { name: 'Loading...' })).toBeInTheDocument();
        });

        it('displays a message when a document search returns no results', async () => {
            mockedAxios.get.mockResolvedValue(async () => {
                return Promise.resolve({ data: [] });
            });

            renderPage(history);

            await waitFor(() => {
                expect(
                    screen.getByText('There are no documents available for this patient.'),
                ).toBeInTheDocument();
            });

            expect(
                screen.queryByRole('button', { name: 'Download All Documents' }),
            ).not.toBeInTheDocument();
            expect(
                screen.queryByRole('button', { name: 'Delete All Documents' }),
            ).not.toBeInTheDocument();
        });

        it('displays a error messages when the call to document manifest fails', async () => {
            mockedAxios.get.mockResolvedValue({ data: [buildSearchResult()] });

            const errorResponse = {
                response: {
                    status: 403,
                    message: 'An error occurred',
                },
            };

            renderPage(history);

            mockedAxios.get.mockImplementation(() => Promise.reject(errorResponse));

            await waitFor(() => {
                screen.getByRole('button', { name: 'Download All Documents' });
            });
            act(() => {
                userEvent.click(screen.getByRole('button', { name: 'Download All Documents' }));
            });

            expect(
                await screen.findByText('An error has occurred while preparing your download'),
            ).toBeInTheDocument();
            expect(
                screen.getByRole('button', { name: 'Download All Documents' }),
            ).toBeInTheDocument();
            expect(
                screen.getByRole('button', { name: 'Delete All Documents' }),
            ).toBeInTheDocument();
            expect(screen.getByRole('link', { name: 'Start Again' })).toBeInTheDocument();
        });

        it('displays a error messages when the call to document manifest return 400', async () => {
            mockedAxios.get.mockResolvedValue({ data: [buildSearchResult()] });

            const errorResponse = {
                response: {
                    status: 400,
                    data: { message: 'An error occurred', err_code: 'SP_1001' },
                },
            };

            renderPage(history);

            mockedAxios.get.mockImplementation(() => Promise.reject(errorResponse));

            await waitFor(() => {
                screen.getByRole('button', { name: 'Download All Documents' });
            });
            act(() => {
                userEvent.click(screen.getByRole('button', { name: 'Download All Documents' }));
            });
            expect(
                await screen.findByText('An error has occurred while preparing your download'),
            ).toBeInTheDocument();
            expect(
                screen.getByRole('button', { name: 'Download All Documents' }),
            ).toBeInTheDocument();
            expect(
                screen.getByRole('button', { name: 'Delete All Documents' }),
            ).toBeInTheDocument();
            expect(screen.getByRole('link', { name: 'Start Again' })).toBeInTheDocument();
        });
    });

    describe('Accessibility', () => {
        it('pass accessibility checks at loading screen', async () => {
            mockedAxios.get.mockReturnValueOnce(
                new Promise((resolve) => setTimeout(resolve, 100000)),
            );
            render(<DocumentSearchResultsPage />);

            expect(screen.getByRole('progressbar', { name: 'Loading...' })).toBeInTheDocument();

            const results = await runAxeTest(document.body);
            expect(results).toHaveNoViolations();
        });

        it('pass accessibility checks when displaying search result', async () => {
            mockedAxios.get.mockResolvedValue({ data: [buildSearchResult()] });

            render(<DocumentSearchResultsPage />);

            expect(await screen.findByText('List of documents available')).toBeInTheDocument();

            const results = await runAxeTest(document.body);
            expect(results).toHaveNoViolations();
        });

        it('pass accessibility checks when error boxes are showing up', async () => {
            mockedAxios.get.mockResolvedValue({ data: [buildSearchResult()] });
            const errorResponse = {
                response: {
                    status: 400,
                    data: { message: 'An error occurred', err_code: 'SP_1001' },
                },
            };
            render(<DocumentSearchResultsPage />);

            const downloadButton = await screen.findByRole('button', {
                name: 'Download All Documents',
            });
            mockedAxios.get.mockImplementation(() => Promise.reject(errorResponse));
            act(() => {
                userEvent.click(downloadButton);
            });

            expect(
                await screen.findByText('Sorry, the service is currently unavailable.'),
            ).toBeInTheDocument();
            expect(
                await screen.findByText('An error has occurred while preparing your download'),
            ).toBeInTheDocument();

            const results = await runAxeTest(document.body);
            expect(results).toHaveNoViolations();
        });
    });

    describe('Navigation', () => {
        it('navigates to Start page when user clicks on start again button', async () => {
            mockedAxios.get.mockImplementation(() =>
                Promise.resolve({ data: [buildSearchResult()] }),
            );

            renderPage(history);

            await waitFor(() => {
                expect(screen.getByRole('link', { name: 'Start Again' })).toBeInTheDocument();
            });

            userEvent.click(screen.getByRole('link', { name: 'Start Again' }));

            await waitFor(() => {
                expect(mockedUseNavigate).toHaveBeenCalledWith(routes.START);
            });
        });
        it('navigates to Error page when call to doc manifest return 500', async () => {
            mockedAxios.get.mockResolvedValue({ data: [buildSearchResult()] });
            const errorResponse = {
                response: {
                    status: 500,
                    data: { message: 'An error occurred', err_code: 'SP_1001' },
                },
            };
            mockedAxios.get.mockImplementation(() => Promise.reject(errorResponse));

            act(() => {
                renderPage(history);
            });

            await waitFor(() => {
                expect(screen.queryByRole('link', { name: 'Start Again' })).not.toBeInTheDocument();
            });

            await waitFor(() => {
                expect(mockedUseNavigate).toHaveBeenCalledWith(
                    routes.SERVER_ERROR + '?encodedError=WyJTUF8xMDAxIiwiMTU3NzgzNjgwMCJd',
                );
            });
        });
        it('navigates to session expire page when a document search return 403 unauthorised error', async () => {
            const errorResponse = {
                response: {
                    status: 403,
                    message: 'An error occurred',
                },
            };
            mockedAxios.get.mockImplementation(() => Promise.reject(errorResponse));

            renderPage(history);

            await waitFor(() => {
                expect(mockedUseNavigate).toHaveBeenCalledWith(routes.SESSION_EXPIRED);
            });
        });
    });

    const renderPage = (history: History) => {
        return render(
            <ReactRouter.Router navigator={history} location={history.location}>
                <DocumentSearchResultsPage />
            </ReactRouter.Router>,
        );
    };
});<|MERGE_RESOLUTION|>--- conflicted
+++ resolved
@@ -7,12 +7,9 @@
 import usePatient from '../../helpers/hooks/usePatient';
 import { LinkProps } from 'react-router-dom';
 import { act } from 'react-dom/test-utils';
-<<<<<<< HEAD
 import * as ReactRouter from 'react-router';
 import { History, createMemoryHistory } from 'history';
-=======
 import { runAxeTest } from '../../helpers/test/axeTestHelper';
->>>>>>> 394ee491
 
 const mockedUseNavigate = jest.fn();
 jest.mock('react-router', () => ({

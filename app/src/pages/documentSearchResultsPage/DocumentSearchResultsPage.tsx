--- conflicted
+++ resolved
@@ -11,13 +11,10 @@
 import ServiceError from '../../components/layout/serviceErrorBox/ServiceErrorBox';
 
 import { useBaseAPIUrl } from '../../providers/configProvider/ConfigProvider';
-<<<<<<< HEAD
 import useBaseAPIHeaders from '../../helpers/hooks/useBaseAPIHeaders';
-=======
 import DocumentSearchResultsOptions from '../../components/blocks/documentSearchResultsOptions/DocumentSearchResultsOptions';
 import { AxiosError } from 'axios';
 import getDocumentSearchResults from '../../helpers/requests/documentSearchResults';
->>>>>>> 29a3f498
 
 function DocumentSearchResultsPage() {
     const [patientDetails] = usePatientDetailsContext();
@@ -34,30 +31,18 @@
     };
 
     useEffect(() => {
-<<<<<<< HEAD
-=======
-        if (!patientDetails?.nhsNumber) {
-            navigate(routes.HOME);
-        }
-
         const patientNhsNumber: string = patientDetails?.nhsNumber || '';
         setNhsNumber(patientNhsNumber);
 
->>>>>>> 29a3f498
         const search = async () => {
             setSubmissionState(SUBMISSION_STATE.PENDING);
             setSearchResults([]);
 
             try {
                 const results = await getDocumentSearchResults({
-<<<<<<< HEAD
-                    nhsNumber,
+                    nhsNumber: patientNhsNumber,
                     baseUrl,
                     baseHeaders,
-=======
-                    nhsNumber: patientNhsNumber,
-                    baseUrl: baseUrl,
->>>>>>> 29a3f498
                 });
 
                 if (results && results.length > 0) {

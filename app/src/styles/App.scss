--- conflicted
+++ resolved
@@ -252,6 +252,10 @@
     &_record-stage {
         max-width: 960px;
 
+        &_links,
+        a {
+            padding-right: 30px;
+        }
         &_links,
         a {
             padding-right: 30px;
@@ -815,7 +819,10 @@
     color: $color_nhsuk-red;
 }
 
-<<<<<<< HEAD
+.feedback-page_inset-text {
+    background-color: #fff;
+}
+
 .paragraph-top-margin {
     margin-top: 40;
 }
@@ -952,8 +959,4 @@
 .role-select-page-paragraph {
     margin: 0;
     font-weight: 'bold';
-=======
-.feedback-page_inset-text {
-    background-color: #fff;
->>>>>>> 5e3738b1
 }
--- conflicted
+++ resolved
@@ -2,23 +2,10 @@
 
 export enum UPLOAD_FILE_ERROR_TYPE {
     noFiles = 'noFiles',
-<<<<<<< HEAD
-    duplicateFile = 'duplicateFile',
-    fileTypeError = 'fileTypeError',
-    fileSizeError = 'fileSizeError',
-    generalFileNameError = 'generalFileNameError',
-    dateOfBirthError = 'dateOfBirthError',
-    patientNameError = 'patientNameError',
-    nhsNumberError = 'nhsNumberError',
-    totalFileNumberUnmatchError = 'totalFileNumberUnmatchError',
-    fileNumberMissingError = 'fileNumberMissingError',
-    fileNumberOutOfRangeError = 'fileNumberOutOfRangeError',
-    duplicatePositionError = 'duplicatePositionError',
-=======
     passwordProtected = 'passwordProtected',
     invalidPdf = 'invalidPdf',
     emptyPdf = 'emptyPdf',
->>>>>>> db29d270
+    duplicatePositionError = 'duplicatePositionError',
 }
 
 export enum PDF_PARSING_ERROR_TYPE {

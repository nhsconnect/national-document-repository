--- conflicted
+++ resolved
@@ -6,10 +6,8 @@
 } from '../../types/pages/UploadDocumentsPage/types';
 import { PatientDetails } from '../../types/generic/patientDetails';
 import { SearchResult } from '../../types/generic/searchResult';
-<<<<<<< HEAD
+import { UserAuth } from '../../types/blocks/userAuth';
 import { LloydGeorgeStitchResult } from '../requests/lloydGeorgeSearchResult';
-=======
-import { UserAuth } from '../../types/blocks/userAuth';
 
 const buildUserAuth = (userAuthOverride?: Partial<UserAuth>) => {
     const auth: UserAuth = {
@@ -25,7 +23,6 @@
     };
     return auth;
 };
->>>>>>> 87939b4f
 
 const buildPatientDetails = (patientDetailsOverride?: Partial<PatientDetails>) => {
     const patient: PatientDetails = {
@@ -99,7 +96,6 @@
     return result;
 };
 
-<<<<<<< HEAD
 const buildLgSearchResult = () => {
     const result: LloydGeorgeStitchResult = {
         number_of_files: 7,
@@ -111,17 +107,11 @@
 };
 
 export {
-=======
-export {
-    buildUserAuth,
->>>>>>> 87939b4f
     buildPatientDetails,
     buildTextFile,
     buildDocument,
     buildSearchResult,
-<<<<<<< HEAD
     buildLgSearchResult,
-=======
+    buildUserAuth,
     buildLgFile,
->>>>>>> 87939b4f
 };
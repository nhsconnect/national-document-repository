import {
    DOCUMENT_TYPE,
    DOCUMENT_UPLOAD_STATE,
    UploadDocument,
    DOCUMENT_UPLOAD_STATE as documentUploadStates,
} from '../../types/pages/UploadDocumentsPage/types';
import { PatientDetails } from '../../types/generic/patientDetails';
import { SearchResult } from '../../types/generic/searchResult';
import { UserAuth } from '../../types/blocks/userAuth';

const buildUserAuth = (userAuthOverride?: Partial<UserAuth>) => {
    const auth: UserAuth = {
        organisations: [
            {
                org_name: 'PORTWAY LIFESTYLE CENTRE',
                ods_code: 'A470',
                role: 'DEV',
            },
        ],
        authorisation_token: '111xxx222',
        ...userAuthOverride,
    };
    return auth;
};

const buildPatientDetails = (patientDetailsOverride?: Partial<PatientDetails>) => {
    const patient: PatientDetails = {
        birthDate: '1970-01-01',
        familyName: 'Doe',
        givenName: ['John'],
        nhsNumber: '9000000009',
        postalCode: 'BS3 3NQ',
        superseded: false,
        restricted: false,
        ...patientDetailsOverride,
    };

    return patient;
};

const buildTextFile = (name: string, size?: number) => {
    const file = new File(['test'], `${name}.txt`, {
        type: 'text/plain',
    });

    if (size) {
        Object.defineProperty(file, 'size', {
            value: size,
        });
    }

    return file;
};

const buildLgFile = (name: number, numberOfFiles: number, size?: number) => {
    const file = new File(
        ['test'],
        `${name}of${numberOfFiles}_Lloyd_George_Record_[Joe Bloggs]_[1234567890]_[25-12-2019].pdf`,
        {
            type: 'application/pdf',
        },
    );

    if (size) {
        Object.defineProperty(file, 'size', {
            value: size,
        });
    }

    return file;
};

const buildDocument = (
    file: File,
    uploadStatus: DOCUMENT_UPLOAD_STATE,
    docType?: DOCUMENT_TYPE,
) => {
    const mockDocument: UploadDocument = {
        file,
        state: uploadStatus ?? documentUploadStates.SUCCEEDED,
        progress: 0,
        id: Math.floor(Math.random() * 1000000).toString(),
        docType: docType ?? DOCUMENT_TYPE.ARF,
    };
    return mockDocument;
};

const buildSearchResult = (searchResultOverride?: Partial<SearchResult>) => {
    const result: SearchResult = {
        fileName: 'Some description',
        created: '2023-09-06T10:41:51.899908Z',
        virusScannerResult: 'Clean',
        ...searchResultOverride,
    };
    return result;
};

<<<<<<< HEAD
export { buildUserAuth, buildPatientDetails, buildTextFile, buildDocument, buildSearchResult };
=======
export { buildPatientDetails, buildTextFile, buildDocument, buildSearchResult, buildLgFile };
>>>>>>> a9b2666b
<|MERGE_RESOLUTION|>--- conflicted
+++ resolved
@@ -95,8 +95,11 @@
     return result;
 };
 
-<<<<<<< HEAD
-export { buildUserAuth, buildPatientDetails, buildTextFile, buildDocument, buildSearchResult };
-=======
-export { buildPatientDetails, buildTextFile, buildDocument, buildSearchResult, buildLgFile };
->>>>>>> a9b2666b
+export {
+    buildUserAuth,
+    buildPatientDetails,
+    buildTextFile,
+    buildDocument,
+    buildSearchResult,
+    buildLgFile,
+};
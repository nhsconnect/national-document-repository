import { REPOSITORY_ROLE } from '../generic/authRole';
import { routeChildren, routes } from '../generic/routes';
import { LG_RECORD_STAGE } from './lloydGeorgeStages';

export enum RECORD_ACTION {
    UPDATE = 0,
    DOWNLOAD = 1,
}

type ActionRoute = routeChildren | routes;

export type LGRecordActionLink = {
    label: string;
    key: string;
    stage?: LG_RECORD_STAGE;
    href?: ActionRoute;
    onClick?: () => void;
    type: RECORD_ACTION;
    unauthorised?: Array<REPOSITORY_ROLE>;
    showIfRecordInStorage: boolean;
};

export const lloydGeorgeRecordLinksInBSOL: Array<LGRecordActionLink> = [
    {
        label: 'Remove files',
        key: 'delete-all-files-link',
        type: RECORD_ACTION.UPDATE,
<<<<<<< HEAD
=======
        stage: LG_RECORD_STAGE.REMOVE,
>>>>>>> 394ee491
        unauthorised: [REPOSITORY_ROLE.GP_CLINICAL],
        href: routeChildren.LLOYD_GEORGE_DELETE,
        showIfRecordInStorage: true,
    },
    {
        label: 'Download files',
        key: 'download-all-files-link',
        type: RECORD_ACTION.DOWNLOAD,
        unauthorised: [REPOSITORY_ROLE.GP_CLINICAL],
        href: routeChildren.LLOYD_GEORGE_DOWNLOAD,
        showIfRecordInStorage: true,
    },
];

type Args = {
    role: REPOSITORY_ROLE | null;
    hasRecordInStorage: boolean;
    inputLinks: Array<LGRecordActionLink>;
};

export function getRecordActionLinksAllowedForRole({
    role,
    hasRecordInStorage,
    inputLinks,
}: Args): Array<LGRecordActionLink> {
    const allowedLinks = inputLinks.filter((link) => {
        if (!role || link.unauthorised?.includes(role)) {
            return false;
        }
        return hasRecordInStorage === link.showIfRecordInStorage;
    });
    return allowedLinks;
}

type ArgsInBsol = Omit<Args, 'inputLinks'>;

export function getBSOLUserRecordActionLinks({
    role,
    hasRecordInStorage,
}: ArgsInBsol): Array<LGRecordActionLink> {
    const allowedLinks = getRecordActionLinksAllowedForRole({
        role,
        hasRecordInStorage,
        inputLinks: lloydGeorgeRecordLinksInBSOL,
    });

    return allowedLinks;
}

type ArgsNonBsol = {
    onClickFunctionForDownloadAndRemove: () => void;
} & Omit<Args, 'inputLinks'>;

export function getNonBSOLUserRecordActionLinks({
    role,
    hasRecordInStorage,
    onClickFunctionForDownloadAndRemove,
}: ArgsNonBsol): Array<LGRecordActionLink> {
    const lloydGeorgeRecordLinksNonBSOL: Array<LGRecordActionLink> = [
        {
            label: 'Download and remove files',
            key: 'download-and-remove-record-btn',
            type: RECORD_ACTION.DOWNLOAD,
            unauthorised: [REPOSITORY_ROLE.GP_CLINICAL],
            showIfRecordInStorage: true,
            onClick: onClickFunctionForDownloadAndRemove,
        },
    ];
    const allowedLinks = getRecordActionLinksAllowedForRole({
        role,
        hasRecordInStorage,
        inputLinks: lloydGeorgeRecordLinksNonBSOL,
    });

    return allowedLinks;
}<|MERGE_RESOLUTION|>--- conflicted
+++ resolved
@@ -25,10 +25,6 @@
         label: 'Remove files',
         key: 'delete-all-files-link',
         type: RECORD_ACTION.UPDATE,
-<<<<<<< HEAD
-=======
-        stage: LG_RECORD_STAGE.REMOVE,
->>>>>>> 394ee491
         unauthorised: [REPOSITORY_ROLE.GP_CLINICAL],
         href: routeChildren.LLOYD_GEORGE_DELETE,
         showIfRecordInStorage: true,
@@ -38,7 +34,7 @@
         key: 'download-all-files-link',
         type: RECORD_ACTION.DOWNLOAD,
         unauthorised: [REPOSITORY_ROLE.GP_CLINICAL],
-        href: routeChildren.LLOYD_GEORGE_DOWNLOAD,
+        href: routeChildren.LLOYD_GEORGE_DOWNLOAD_SELECT,
         showIfRecordInStorage: true,
     },
 ];
@@ -94,6 +90,7 @@
             type: RECORD_ACTION.DOWNLOAD,
             unauthorised: [REPOSITORY_ROLE.GP_CLINICAL],
             showIfRecordInStorage: true,
+            href: routeChildren.LLOYD_GEORGE_DOWNLOAD,
             onClick: onClickFunctionForDownloadAndRemove,
         },
     ];

--- conflicted
+++ resolved
@@ -33,11 +33,7 @@
             statusCode: 200,
             fixture: 'requests/auth/GET_TokenRequest_' + role + '.json',
         }).as('auth');
-<<<<<<< HEAD
-        cy.visit('auth-callback');
-=======
         cy.visit(baseUrl + '/auth-callback');
->>>>>>> a6fddd12
         cy.wait('@auth');
     } else {
         throw new Error("Invalid role for login. Only 'gp' or 'pcse' are allowed.");

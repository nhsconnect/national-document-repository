const testPatient = '9000000009';
const patient = {
    birthDate: '1970-01-01',
    familyName: 'Default Surname',
    givenName: ['Default Given Name'],
    nhsNumber: testPatient,
    postalCode: 'AA1 1AA',
    superseded: false,
    restricted: false,
    active: false,
};

<<<<<<< HEAD
const smokeTest = Cypress.env('CYPRESS_RUN_AS_SMOKETEST') ?? false;
const baseUrl = Cypress.config('baseUrl');
=======
const baseUrl = Cypress.config('baseUrl');

>>>>>>> a6fddd12
const forbiddenRoutes = [
    '/search/patient/lloyd-george-record',
    '/search/upload',
    '/search/upload/result',
    '/upload/submit',
];

describe('PCSE user role has access to the expected GP_ADMIN workflow paths', () => {
    context('PCSE role has access to expected routes', () => {
        it('PCSE role has access to Download View', { tags: 'regression' }, () => {
            cy.intercept('GET', '/SearchPatient*', {
                statusCode: 200,
                body: patient,
            }).as('search');

            cy.login('PCSE');

            cy.url().should('eq', baseUrl + '/search/patient');

            cy.get('#nhs-number-input').click();
            cy.get('#nhs-number-input').type(testPatient);
            cy.get('#search-submit').click();
            cy.wait('@search');

            cy.get('#verify-submit').click();
            cy.url().should('eq', baseUrl + '/search/results');
        });
    });
});

describe('PCSE user role cannot access expected forbidden routes', () => {
    context('PCSE role has no access to forbidden routes', () => {
        forbiddenRoutes.forEach((forbiddenRoute) => {
            it('PCSE role cannot access route' + forbiddenRoute, { tags: 'regression' }, () => {
                cy.login('PCSE');
                cy.visit(forbiddenRoute);
                cy.url().should('include', 'unauthorised');
            });
        });
    });
});<|MERGE_RESOLUTION|>--- conflicted
+++ resolved
@@ -10,13 +10,8 @@
     active: false,
 };
 
-<<<<<<< HEAD
-const smokeTest = Cypress.env('CYPRESS_RUN_AS_SMOKETEST') ?? false;
-const baseUrl = Cypress.config('baseUrl');
-=======
 const baseUrl = Cypress.config('baseUrl');
 
->>>>>>> a6fddd12
 const forbiddenRoutes = [
     '/search/patient/lloyd-george-record',
     '/search/upload',

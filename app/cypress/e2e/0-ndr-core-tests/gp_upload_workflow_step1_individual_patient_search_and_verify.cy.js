--- conflicted
+++ resolved
@@ -47,11 +47,7 @@
         cy.wait('@search');
     };
 
-<<<<<<< HEAD
-    it.skip('(Smoke test) shows patient upload screen when patient search is used by a GP', () => {
-=======
-    it('(Smoke test) shows patient upload screen when patient search is used by a GP and Inactive patient radio button is selected', () => {
->>>>>>> bbf85108
+    it.skip('(Smoke test) shows patient upload screen when patient search is used by a GP and Inactive patient radio button is selected', () => {
         if (!smokeTest) {
             cy.intercept('GET', '/SearchPatient*', {
                 statusCode: 200,
@@ -103,11 +99,7 @@
         cy.get('#error-box-summary').should('have.text', 'There is a problem');
     });
 
-<<<<<<< HEAD
-    it.skip('shows the upload documents page when upload patient is verified', () => {
-=======
-    it('shows the upload documents page when upload patient is verified and Inactive patient radio button selected', () => {
->>>>>>> bbf85108
+    it.skip('shows the upload documents page when upload patient is verified and Inactive patient radio button selected', () => {
         navigateToVerify(roles.GP);
         cy.get('#inactive-radio-button').click();
         cy.get('#verify-submit').click();

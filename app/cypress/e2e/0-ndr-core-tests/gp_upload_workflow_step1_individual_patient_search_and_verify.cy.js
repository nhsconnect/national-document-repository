--- conflicted
+++ resolved
@@ -72,13 +72,9 @@
         cy.wait('@search');
     };
 
-<<<<<<< HEAD
-    it.skip('(Smoke test) shows patient upload screen when patient search is used by a GP and Inactive patient radio button is selected', () => {
-=======
-    it('(Smoke test) shows patient upload screen when patient search is used by a GP', () => {
+    it('(Smoke test) shows patient upload screen when patient search is used by a GP  and Inactive patient radio button is selected', () => {
         navigateToSearch(roles.GP);
 
->>>>>>> f892f819
         if (!smokeTest) {
             cy.intercept('GET', '/SearchPatient*', {
                 statusCode: 200,
@@ -129,11 +125,7 @@
         cy.get('#error-box-summary').should('have.text', 'There is a problem');
     });
 
-<<<<<<< HEAD
-    it.skip('shows the upload documents page when upload patient is verified and Inactive patient radio button selected', () => {
-=======
-    it('shows the upload documents page when upload patient is verified', () => {
->>>>>>> f892f819
+    it('shows the upload documents page when upload patient is verified and Inactive patient radio button selected', () => {
         navigateToVerify(roles.GP);
         cy.get('#inactive-radio-button').click();
         cy.get('#verify-submit').click();

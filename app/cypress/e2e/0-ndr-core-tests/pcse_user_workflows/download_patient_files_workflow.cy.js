--- conflicted
+++ resolved
@@ -3,10 +3,6 @@
 describe('PCSE Workflow: Access and download found files', () => {
     // env vars
     const baseUrl = Cypress.config('baseUrl');
-<<<<<<< HEAD
-    const smokeTest = Cypress.env('CYPRESS_RUN_AS_SMOKETEST') ?? false;
-=======
->>>>>>> a6fddd12
 
     const roles = Object.freeze({
         GP: 'GP_ADMIN',
@@ -219,11 +215,7 @@
 
         cy.get('#start-again-link').should('exist');
         cy.get('#start-again-link').click();
-<<<<<<< HEAD
-        cy.url().should('eq', baseUrl + '/');
-=======
         cy.url().should('eq', baseUrl + homeUrl);
->>>>>>> a6fddd12
     });
 
     context('Delete all documents relating to a patient', () => {

describe('GP Workflow: Patient search and verify', () => {
    // env vars
    const baseUrl = Cypress.config('baseUrl');
<<<<<<< HEAD
    const smokeTest = Cypress.env('CYPRESS_RUN_AS_SMOKETEST') ?? false;
=======
>>>>>>> a6fddd12
    const gpRoles = ['GP_ADMIN', 'GP_CLINICAL'];

    const noPatientError = 400;
    const testNotFoundPatient = '1000000001';
    const testPatient = '9000000009';
    const patient = {
        birthDate: '1970-01-01',
        familyName: 'Default Surname',
        givenName: ['Default Given Name'],
        nhsNumber: testPatient,
        postalCode: 'AA1 1AA',
        superseded: false,
        restricted: false,
        active: false,
    };

    gpRoles.forEach((role) => {
        beforeEach(() => {
            cy.login(role);
        });

        afterEach(() => {
            patient.active = false;
        });

        it(
            'Shows patient upload screen when patient search is used by a ' +
                role +
                ' role and patient response is inactive',
            { tags: 'regression' },
            () => {
                cy.intercept('GET', '/SearchPatient*', {
                    statusCode: 200,
                    body: patient,
                }).as('search');

                cy.get('#nhs-number-input').click();
                cy.get('#nhs-number-input').type(testPatient);

                cy.get('#search-submit').click();
                cy.wait('@search');

                cy.url().should('include', 'upload');
                cy.url().should('eq', baseUrl + '/search/upload/result');
                cy.get('#gp-message').should('be.visible');
                cy.get('#gp-message').should(
                    'have.text',
                    'Ensure these patient details match the records and attachments that you upload',
                );
                cy.get('#verify-submit').click();

                cy.url().should('include', 'submit');
                cy.url().should('eq', baseUrl + '/upload/submit');
            },
        );

        it(
            'Does not show verify patient view when the search finds no patient as a ' +
                role +
                ' role',
            { tags: 'regression' },
            () => {
                cy.intercept('GET', '/SearchPatient*', {
                    statusCode: noPatientError,
                }).as('search');

                cy.get('#nhs-number-input').click();
                cy.get('#nhs-number-input').type(testNotFoundPatient);

                cy.get('#search-submit').click();
                cy.wait('@search');

                cy.get('#nhs-number-input--error-message').should('be.visible');
                cy.get('#nhs-number-input--error-message').should(
                    'have.text',
                    'Error: Enter a valid patient NHS number.',
                );
                cy.get('#error-box-summary').should('be.visible');
                cy.get('#error-box-summary').should('have.text', 'There is a problem');
            },
        );

        it(
            'Shows the upload documents page when upload patient is verified and inactive as a ' +
                role +
                ' role',
            { tags: 'regression' },
            () => {
                cy.intercept('GET', '/SearchPatient*', {
                    statusCode: 200,
                    body: patient,
                }).as('search');

                cy.get('#nhs-number-input').click();
                cy.get('#nhs-number-input').type(testPatient);
                cy.get('#search-submit').click();
                cy.wait('@search');

                cy.get('#verify-submit').click();

                cy.url().should('include', 'submit');
                cy.url().should('eq', baseUrl + '/upload/submit');
            },
        );

        it(
            'Shows the Lloyd george view page when upload patient is verified and active as a ' +
                role +
                ' role',
            { tags: 'regression' },
            () => {
                patient.active = true;

                cy.intercept('GET', '/SearchPatient*', {
                    statusCode: 200,
                    body: patient,
                }).as('search');

                cy.get('#nhs-number-input').click();
                cy.get('#nhs-number-input').type(testPatient);
                cy.get('#search-submit').click();
                cy.wait('@search');

                cy.get('#verify-submit').click();

                cy.url().should('include', 'lloyd-george-record');
                cy.url().should('eq', baseUrl + '/search/patient/lloyd-george-record');
            },
        );

        it(
            'Search validation is shown when the user does not enter an nhs number as a ' +
                role +
                ' role',
            { tags: 'regression' },
            () => {
                cy.get('#search-submit').click();
                cy.get('#nhs-number-input--error-message').should('be.visible');
                cy.get('#nhs-number-input--error-message').should(
                    'have.text',
                    "Error: Enter patient's 10 digit NHS number",
                );
            },
        );

        it(
            'Search validation is shown when the user enters an invalid nhs number as a ' +
                role +
                ' role',
            { tags: 'regression' },
            () => {
                cy.get('#nhs-number-input').click();
                cy.get('#nhs-number-input').type('900');
                cy.get('#search-submit').click();
                cy.get('#nhs-number-input--error-message').should('be.visible');
                cy.get('#nhs-number-input--error-message').should(
                    'have.text',
                    "Error: Enter patient's 10 digit NHS number",
                );
            },
        );
    });
});<|MERGE_RESOLUTION|>--- conflicted
+++ resolved
@@ -1,10 +1,6 @@
 describe('GP Workflow: Patient search and verify', () => {
     // env vars
     const baseUrl = Cypress.config('baseUrl');
-<<<<<<< HEAD
-    const smokeTest = Cypress.env('CYPRESS_RUN_AS_SMOKETEST') ?? false;
-=======
->>>>>>> a6fddd12
     const gpRoles = ['GP_ADMIN', 'GP_CLINICAL'];
 
     const noPatientError = 400;

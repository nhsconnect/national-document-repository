--- conflicted
+++ resolved
@@ -258,15 +258,13 @@
 
                         cy.intercept('DELETE', '/DocumentDelete*', {
                             statusCode: 200,
-<<<<<<< HEAD
                         }).as('documentDelete');
 
                         cy.getByTestId('nhs-number-input').type(searchPatientPayload.nhsNumber);
                         cy.getByTestId('search-submit-btn').click();
                         cy.wait('@search');
-
-                        cy.get('#verify-submit').click();
-                        cy.wait('@lloydGeorgeStitch');
+                        cy.get('#verify-submit').click();
+                        cy.wait('@lloydGeorgeStitch', { timeout: 20000 });
 
                         cy.getByTestId('download-and-remove-record-btn').click();
                         cy.getByTestId('confirm-download-and-remove-checkbox').should('exist');
@@ -306,59 +304,6 @@
                         );
                     },
                 );
-=======
-                            body: { jobStatus: 'Completed', url: baseUrl + '/browserconfig.xml' }, // uses public served file in place of a ZIP file
-                            delay: 500,
-                        });
-                    }).as('documentManifest');
-
-                    cy.intercept('DELETE', '/DocumentDelete*', {
-                        statusCode: 200,
-                    }).as('documentDelete');
-
-                    cy.getByTestId('nhs-number-input').type(searchPatientPayload.nhsNumber);
-                    cy.getByTestId('search-submit-btn').click();
-                    cy.wait('@search');
-
-                    cy.get('#verify-submit').click();
-                    cy.wait('@lloydGeorgeStitch', { timeout: 20000 });
-
-                    cy.getByTestId('download-and-remove-record-btn').click();
-                    cy.getByTestId('confirm-download-and-remove-checkbox').should('exist');
-                    cy.getByTestId('confirm-download-and-remove-checkbox').click();
-                    cy.getByTestId('confirm-download-and-remove-btn').click();
-                    cy.getByTestId('lloydgeorge_downloadall-stage').should('exist');
-
-                    // Assert contents of page when downloading
-                    cy.contains('Downloading documents').should('be.visible');
-                    cy.getByTestId(
-                        'download-file-header-' + viewLloydGeorgePayload.number_of_files + '-files',
-                    ).should('be.visible');
-                    cy.contains('Compressing record into a zip file').should('be.visible');
-                    cy.contains('Cancel').should('be.visible');
-
-                    cy.wait('@documentManifest');
-                    // Assert contents of page after download
-                    cy.getByTestId('downloaded-record-card-header').should('be.visible');
-                    cy.contains(
-                        `${searchPatientPayload.givenName} ${searchPatientPayload.familyName}`,
-                    ).should('be.visible');
-                    cy.contains(
-                        `NHS number: ${formatNhsNumber(searchPatientPayload.nhsNumber)}`,
-                    ).should('be.visible');
-
-                    // Assert file has been downloaded
-                    cy.readFile(`${Cypress.config('downloadsFolder')}/browserconfig.xml`);
-                    cy.wait('@documentDelete');
-                    cy.getByTestId('return-btn').should('exist');
-                    cy.contains('This record has been removed from our storage.').should(
-                        'be.visible',
-                    );
-                    cy.contains('Follow the Record Management Code of Practice').should(
-                        'be.visible',
-                    );
-                });
->>>>>>> acd8d0cc
             },
         );
     });

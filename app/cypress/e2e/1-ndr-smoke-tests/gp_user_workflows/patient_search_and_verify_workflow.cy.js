import { pdsPatients, stubPatients } from '../../../support/patients';
import { Roles, roleName } from '../../../support/roles';

describe('GP Workflow: Patient search and verify', () => {
    // env vars
    const baseUrl = Cypress.config('baseUrl');
    const gpRoles = [Roles.GP_ADMIN, Roles.GP_CLINICAL];

    const workspace = Cypress.env('WORKSPACE');
<<<<<<< HEAD
    const activePatient =
        workspace === 'ndr-dev' ? pdsPatients.activeUpload : stubPatients.activeNoUpload;
=======
    const activePatient = workspace === 'ndr-dev' ? '9730153817' : '9000000002';
    const homeUrl = '/home';
    const verifyPatientUrl = '/search/patient/verify';
    const lloydGeorgeUrl = '/patient/view/lloyd-george-record';
>>>>>>> d0a69363

    gpRoles.forEach((role) => {
        it(
            `[Smoke] Shows the Lloyd george view page when patient is verified and active as a ${roleName(
                role,
            )} `,
            { tags: 'smoke' },
            () => {
                cy.smokeLogin(role);

                cy.url({ timeout: 10000 }).should('eq', baseUrl + homeUrl);
                cy.getByTestId('search-patient-btn').should('exist');
                cy.getByTestId('search-patient-btn').click();

                cy.get('#nhs-number-input').click();
                cy.get('#nhs-number-input').type(activePatient);
                cy.get('#search-submit').click();

                cy.url({ timeout: 20000 }).should('eq', baseUrl + verifyPatientUrl);
                cy.get('#verify-submit').click();

                cy.url({ timeout: 10000 }).should('eq', baseUrl + lloydGeorgeUrl);
            },
        );
    });
});<|MERGE_RESOLUTION|>--- conflicted
+++ resolved
@@ -7,15 +7,11 @@
     const gpRoles = [Roles.GP_ADMIN, Roles.GP_CLINICAL];
 
     const workspace = Cypress.env('WORKSPACE');
-<<<<<<< HEAD
     const activePatient =
         workspace === 'ndr-dev' ? pdsPatients.activeUpload : stubPatients.activeNoUpload;
-=======
-    const activePatient = workspace === 'ndr-dev' ? '9730153817' : '9000000002';
     const homeUrl = '/home';
     const verifyPatientUrl = '/search/patient/verify';
     const lloydGeorgeUrl = '/patient/view/lloyd-george-record';
->>>>>>> d0a69363
 
     gpRoles.forEach((role) => {
         it(

--- conflicted
+++ resolved
@@ -5,11 +5,7 @@
     const gpRoles = [Roles.SMOKE_GP_ADMIN, Roles.SMOKE_GP_ADMIN];
 
     const workspace = Cypress.env('WORKSPACE');
-<<<<<<< HEAD
     const activePatient = workspace === 'ndr-dev' ? '9730148341' : '9000000068';
-=======
-    const activePatient = workspace === 'ndr-dev' ? '9730153817' : '9730326983';
->>>>>>> 47deee9a
 
     gpRoles.forEach((role) => {
         it(
